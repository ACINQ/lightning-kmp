--- conflicted
+++ resolved
@@ -68,11 +68,7 @@
             minFundingSatoshis = 1000.sat,
             maxFundingSatoshis = 16777215.sat,
             maxPaymentAttempts = 5,
-<<<<<<< HEAD
-            trampolineNode = null,
-=======
             trampolineNode = NodeUri(Eclair.randomKey().publicKey(), "alice.com", 9735),
->>>>>>> 85a3bd84
             enableTrampolinePayment = true
         )
 
@@ -136,11 +132,7 @@
             minFundingSatoshis = 1000.sat,
             maxFundingSatoshis = 16777215.sat,
             maxPaymentAttempts = 5,
-<<<<<<< HEAD
-            trampolineNode = null,
-=======
             trampolineNode = NodeUri(Eclair.randomKey().publicKey(), "bob.com", 9735),
->>>>>>> 85a3bd84
             enableTrampolinePayment = true
         )
 
