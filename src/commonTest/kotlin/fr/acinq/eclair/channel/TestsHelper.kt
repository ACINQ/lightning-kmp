package fr.acinq.eclair.channel

import fr.acinq.bitcoin.*
import fr.acinq.eclair.*
import fr.acinq.eclair.blockchain.WatchConfirmed
import fr.acinq.eclair.blockchain.WatchEventConfirmed
import fr.acinq.eclair.payment.OutgoingPacket
import fr.acinq.eclair.payment.relay.Origin
import fr.acinq.eclair.router.ChannelHop
import fr.acinq.eclair.utils.UUID
import fr.acinq.eclair.utils.msat
import fr.acinq.eclair.utils.toByteVector32
import fr.acinq.eclair.wire.*
import org.kodein.log.Logger
import kotlin.test.assertEquals
import kotlin.test.assertTrue
import kotlin.test.fail

data class NodePair(val sender: ChannelState, val receiver: ChannelState)

// LN Message
inline fun <reified T : LightningMessage> List<ChannelAction>.findOutgoingMessage(): T =
    filterIsInstance<SendMessage>().map { it.message }.firstOrNull { it is T } as T? ?: fail("cannot find LightningMessage ${T::class}.")
internal inline fun <reified T> List<ChannelAction>.hasMessage() = any { it is SendMessage && it.message is T }

// Commands
inline fun <reified T : Command> List<ChannelAction>.findProcessCommand(): T =
    filterIsInstance<ProcessCommand>().map { it.command }.firstOrNull { it is T } as T? ?: fail("cannot find ProcessCommand ${T::class}.")
internal inline fun <reified T> List<ChannelAction>.hasCommand() = any { it is ProcessCommand && it.command is T }

object TestsHelper {
    fun reachNormal(channelVersion: ChannelVersion = ChannelVersion.STANDARD, currentHeight: Int = 0, fundingAmount: Satoshi = TestConstants.fundingSatoshis): Pair<Normal, Normal> {
        var alice: ChannelState = WaitForInit(StaticParams(TestConstants.Alice.nodeParams, TestConstants.Bob.keyManager.nodeId), currentTip = Pair(currentHeight, Block.RegtestGenesisBlock.header))
        var bob: ChannelState = WaitForInit(StaticParams(TestConstants.Bob.nodeParams, TestConstants.Alice.keyManager.nodeId), currentTip = Pair(currentHeight, Block.RegtestGenesisBlock.header))
        val channelFlags = 0.toByte()
        var aliceChannelParams = TestConstants.Alice.channelParams
        var bobChannelParams = TestConstants.Bob.channelParams
        if (channelVersion.isSet(ChannelVersion.ZERO_RESERVE_BIT)) {
            aliceChannelParams = aliceChannelParams.copy(channelReserve = Satoshi(0))
        }
        val aliceInit = Init(ByteVector(aliceChannelParams.features.toByteArray()))
        val bobInit = Init(ByteVector(bobChannelParams.features.toByteArray()))
        var ra = alice.process(
            InitFunder(
                ByteVector32.Zeroes,
                fundingAmount,
                TestConstants.pushMsat,
                TestConstants.feeratePerKw,
                TestConstants.feeratePerKw,
                aliceChannelParams,
                bobInit,
                channelFlags,
                channelVersion
            )
        )
        alice = ra.first
        assertTrue { alice is WaitForAcceptChannel }
        var rb = bob.process(InitFundee(ByteVector32.Zeroes, bobChannelParams, aliceInit))
        bob = rb.first
        assertTrue { bob is WaitForOpenChannel }

        val open = ra.second.findOutgoingMessage<OpenChannel>()
        rb = bob.process(MessageReceived(open))
        bob = rb.first
        val accept = rb.second.findOutgoingMessage<AcceptChannel>()
        ra = alice.process(MessageReceived(accept))
        alice = ra.first
        val makeFundingTx = run {
            val candidates = ra.second.filterIsInstance<MakeFundingTx>()
            if (candidates.isEmpty()) throw IllegalArgumentException("cannot find MakeFundingTx")
            candidates.first()
        }
        val fundingTx = Transaction(
            version = 2,
            txIn = listOf(),
            txOut = listOf(TxOut(makeFundingTx.amount, makeFundingTx.pubkeyScript)),
            lockTime = 0
        )
        ra = alice.process(MakeFundingTxResponse(fundingTx, 0, Satoshi((100))))
        alice = ra.first
        val created = ra.second.findOutgoingMessage<FundingCreated>()
        rb = bob.process(MessageReceived(created))
        bob = rb.first
        val signedBob = rb.second.findOutgoingMessage<FundingSigned>()
        ra = alice.process(MessageReceived(signedBob))
        alice = ra.first
        val watchConfirmed = run {
            val candidates = ra.second.filterIsInstance<SendWatch>().map { it.watch }.filterIsInstance<WatchConfirmed>()
            if (candidates.isEmpty()) throw IllegalArgumentException("cannot find WatchConfirmed")
            candidates.first()
        }

        ra = alice.process(WatchReceived(WatchEventConfirmed(watchConfirmed.channelId, watchConfirmed.event, currentHeight + 144, 1, fundingTx)))
        alice = ra.first
        val fundingLockedAlice = ra.second.findOutgoingMessage<FundingLocked>()

        rb = bob.process(WatchReceived(WatchEventConfirmed(watchConfirmed.channelId, watchConfirmed.event, currentHeight + 144, 1, fundingTx)))
        bob = rb.first
        val fundingLockedBob = rb.second.findOutgoingMessage<FundingLocked>()

        ra = alice.process(MessageReceived(fundingLockedBob))
        alice = ra.first

        rb = bob.process(MessageReceived(fundingLockedAlice))
        bob = rb.first

        return Pair(alice as Normal, bob as Normal)
    }

    fun makeCmdAdd(amount: MilliSatoshi, destination: PublicKey, currentBlockHeight: Long, paymentPreimage: ByteVector32 = Eclair.randomBytes32(), id: UUID = UUID.randomUUID()): Pair<ByteVector32, CMD_ADD_HTLC> {
        val paymentHash: ByteVector32 = Crypto.sha256(paymentPreimage).toByteVector32()
        val expiry = CltvExpiryDelta(144).toCltvExpiry(currentBlockHeight)
        val dummyKey = PrivateKey(ByteVector32("0101010101010101010101010101010101010101010101010101010101010101")).publicKey()
        val dummyUpdate = ChannelUpdate(ByteVector64.Zeroes, ByteVector32.Zeroes, ShortChannelId(144, 0, 0), 0, 0, 0, CltvExpiryDelta(1), 0.msat, 0.msat, 0, null)
        val cmd = OutgoingPacket.buildCommand(id, paymentHash, listOf(ChannelHop(dummyKey, destination, dummyUpdate)), FinalLegacyPayload(amount, expiry)).first.copy(commit = false)
        return Pair(paymentPreimage, cmd)
    }

<<<<<<< HEAD
    /*
    * sender -> receiver couple can be:
    *   - alice -> bob
    *   - bob -> alice
    */
    private var htlcIndex = 0L
    fun makePayment(payment: MilliSatoshi = 42000000.msat, sender: HasCommitments, receiver: HasCommitments, logger: Logger): Pair<ChannelState, ChannelState> {
        val fee = 1720000.msat // fee due to the additional htlc output

        assertTrue(sender is ChannelState)
        assertTrue(receiver is ChannelState)

        val ac0 = sender.commitments
        val bc0 = receiver.commitments

        val a = ac0.availableBalanceForSend() // initial balance alice
        val b = bc0.availableBalanceForSend() // initial balance bob

        assertTrue(ac0.availableBalanceForSend() > payment) // alice can afford the payment
        assertEquals(ac0.availableBalanceForSend(), a)
        assertEquals(ac0.availableBalanceForReceive(), b)
        assertEquals(bc0.availableBalanceForSend(), b)
        assertEquals(bc0.availableBalanceForReceive(), a)

        val currentBlockHeight = 144L
        val (payment_preimage, cmdAdd) = TestsHelper.makeCmdAdd(payment, receiver.staticParams.nodeParams.nodeId, currentBlockHeight)
        val (ac1, add) = ac0.sendAdd(cmdAdd, Origin.Local(UUID.randomUUID()), currentBlockHeight).get()
        assertEquals(ac1.availableBalanceForSend(), a - payment - fee) // as soon as htlc is sent, alice sees its balance decrease (more than the payment amount because of the commitment fees)
        assertEquals(ac1.availableBalanceForReceive(), b)

        val bc1 = bc0.receiveAdd(add).get()
        assertEquals(bc1.availableBalanceForSend(), b)
        assertEquals(bc1.availableBalanceForReceive(), a - payment - fee)

        val (ac2, commit1) = ac1.sendCommit(sender.staticParams.nodeParams.keyManager, logger).get()
        assertEquals(ac2.availableBalanceForSend(), a - payment - fee)
        assertEquals(ac2.availableBalanceForReceive(), b)

        val (bc2, revocation1) = bc1.receiveCommit(commit1, receiver.staticParams.nodeParams.keyManager, logger).get()
        assertEquals(bc2.availableBalanceForSend(), b)
        assertEquals(bc2.availableBalanceForReceive(), a - payment - fee)

        val ac3 = ac2.receiveRevocation(revocation1).get().first
        assertEquals(ac3.availableBalanceForSend(), a - payment - fee)
        assertEquals(ac3.availableBalanceForReceive(), b)

        val (bc3, commit2) = bc2.sendCommit(receiver.staticParams.nodeParams.keyManager, logger).get()
        assertEquals(bc3.availableBalanceForSend(), b)
        assertEquals(bc3.availableBalanceForReceive(), a - payment - fee)

        val (ac4, revocation2) = ac3.receiveCommit(commit2, sender.staticParams.nodeParams.keyManager, logger).get()
        assertEquals(ac4.availableBalanceForSend(), a - payment - fee)
        assertEquals(ac4.availableBalanceForReceive(), b)

        val bc4 = bc3.receiveRevocation(revocation2).get().first
        assertEquals(bc4.availableBalanceForSend(), b)
        assertEquals(bc4.availableBalanceForReceive(), a - payment - fee)

        val cmdFulfill = CMD_FULFILL_HTLC(htlcIndex++, payment_preimage)
        val (bc5, fulfill) = bc4.sendFulfill(cmdFulfill).get()
        assertEquals(bc5.availableBalanceForSend(), b + payment) // as soon as we have the fulfill, the balance increases
        assertEquals(bc5.availableBalanceForReceive(), a - payment - fee)

        val ac5 = ac4.receiveFulfill(fulfill).get().first
        assertEquals(ac5.availableBalanceForSend(), a - payment - fee)
        assertEquals(ac5.availableBalanceForReceive(), b + payment)

        val (bc6, commit3) = bc5.sendCommit(receiver.staticParams.nodeParams.keyManager, logger).get()
        assertEquals(bc6.availableBalanceForSend(), b + payment)
        assertEquals(bc6.availableBalanceForReceive(), a - payment - fee)

        val (ac6, revocation3) = ac5.receiveCommit(commit3, sender.staticParams.nodeParams.keyManager, logger).get()
        assertEquals(ac6.availableBalanceForSend(), a - payment)
        assertEquals(ac6.availableBalanceForReceive(), b + payment)

        val bc7 = bc6.receiveRevocation(revocation3).get().first
        assertEquals(bc7.availableBalanceForSend(), b + payment)
        assertEquals(bc7.availableBalanceForReceive(), a - payment)

        val (ac7, commit4) = ac6.sendCommit(sender.staticParams.nodeParams.keyManager, logger).get()
        assertEquals(ac7.availableBalanceForSend(), a - payment)
        assertEquals(ac7.availableBalanceForReceive(), b + payment)

        val (bc8, revocation4) = bc7.receiveCommit(commit4, receiver.staticParams.nodeParams.keyManager, logger).get()
        assertEquals(bc8.availableBalanceForSend(), b + payment)
        assertEquals(bc8.availableBalanceForReceive(), a - payment)

        val ac8 = ac7.receiveRevocation(revocation4).get().first
        assertEquals(ac8.availableBalanceForSend(), a - payment)
        assertEquals(ac8.availableBalanceForReceive(), b + payment)

        return sender.updateCommitments(ac8) as ChannelState to receiver.updateCommitments(bc8) as ChannelState
=======
    fun addHtlc(amount: MilliSatoshi, sender: ChannelState, receiver: ChannelState): Pair<NodePair, Pair<ByteVector32, UpdateAddHtlc>> {
        val currentBlockHeight = sender.currentBlockHeight.toLong()
        val (paymentPreimage, cmd) = makeCmdAdd(amount, sender.staticParams.nodeParams.nodeId, currentBlockHeight)
        val (sr, htlc) = addHtlc(cmd, sender, receiver)
        return sr to (paymentPreimage to htlc)
    }

    private fun addHtlc(cmdAdd: CMD_ADD_HTLC, sender: ChannelState, receiver: ChannelState): Pair<NodePair, UpdateAddHtlc> {
        val (s, sa) = sender.process(ExecuteCommand(cmdAdd))
        val htlc = sa.findOutgoingMessage<UpdateAddHtlc>()

        val (r, ra) = receiver.process(MessageReceived(htlc))
        assertTrue(r is HasCommitments)
        assertTrue(r.commitments.remoteChanges.proposed.contains(htlc))

        return NodePair(s, r) to htlc
    }

    fun fulfillHtlc(id: Long, paymentPreimage: ByteVector32, sender: ChannelState, receiver: ChannelState): NodePair {
        val (s, sa) = sender.process(ExecuteCommand(CMD_FULFILL_HTLC(id, paymentPreimage)))
        val fulfillHtlc = sa.findOutgoingMessage<UpdateFulfillHtlc>()

        val (r, ra) = receiver.process(MessageReceived(fulfillHtlc))
        assertTrue(r is HasCommitments)
        assertTrue(r.commitments.remoteChanges.proposed.contains(fulfillHtlc))

        return NodePair(s, r)
    }

    fun crossSign(sender: ChannelState, receiver: ChannelState): NodePair {
        assertTrue(sender is HasCommitments)
        assertTrue(receiver is HasCommitments)

        val sCommitIndex = sender.commitments.localCommit.index
        val rCommitIndex = receiver.commitments.localCommit.index
        val rHasChanges = receiver.commitments.localHasChanges()

        val (sender0, sActions0) = sender.process(ExecuteCommand(CMD_SIGN))
        val commitSig0 = sActions0.findOutgoingMessage<CommitSig>()

        val (receiver0, rActions0) = receiver.process(MessageReceived(commitSig0))
        val revokeAndAck0 = rActions0.findOutgoingMessage<RevokeAndAck>()
        val commandSign0 = rActions0.findProcessCommand<CMD_SIGN>()

        val (sender1, _) = sender0.process(MessageReceived(revokeAndAck0))
        val (receiver1, rActions1) = receiver0.process(ExecuteCommand(commandSign0))
        val commitSig1 = rActions1.findOutgoingMessage<CommitSig>()

        val (sender2, sActions2) = sender1.process(MessageReceived(commitSig1))
        val revokeAndAck1 = sActions2.findOutgoingMessage<RevokeAndAck>()
        val (receiver2, _) = receiver1.process(MessageReceived(revokeAndAck1))

        if (rHasChanges) {
            val commandSign1 = sActions2.findProcessCommand<CMD_SIGN>()
            val (sender3, sActions3) = sender2.process(ExecuteCommand(commandSign1))
            val commitSig2 = sActions3.findOutgoingMessage<CommitSig>()

            val (receiver3, rActions3) = receiver2.process(MessageReceived(commitSig2))
            val revokeAndAck2 = rActions3.findOutgoingMessage<RevokeAndAck>()
            val (sender4, _) = sender3.process(MessageReceived(revokeAndAck2))

            sender4 as HasCommitments ; receiver3 as HasCommitments
            assertEquals(sCommitIndex + 1, sender4.commitments.localCommit.index)
            assertEquals(sCommitIndex + 2, sender4.commitments.remoteCommit.index)
            assertEquals(rCommitIndex + 2, receiver3.commitments.localCommit.index)
            assertEquals(rCommitIndex + 1, receiver3.commitments.remoteCommit.index)

            return NodePair(sender4, receiver3)
        } else {
            sender2 as HasCommitments ; receiver2 as HasCommitments
            assertEquals(sCommitIndex + 1, sender2.commitments.localCommit.index)
            assertEquals(sCommitIndex + 1, sender2.commitments.remoteCommit.index)
            assertEquals(rCommitIndex + 1, receiver2.commitments.localCommit.index)
            assertEquals(rCommitIndex + 1, receiver2.commitments.remoteCommit.index)

            return NodePair(sender2, receiver2)
        }
>>>>>>> b8df06b8
    }
}<|MERGE_RESOLUTION|>--- conflicted
+++ resolved
@@ -116,100 +116,6 @@
         return Pair(paymentPreimage, cmd)
     }
 
-<<<<<<< HEAD
-    /*
-    * sender -> receiver couple can be:
-    *   - alice -> bob
-    *   - bob -> alice
-    */
-    private var htlcIndex = 0L
-    fun makePayment(payment: MilliSatoshi = 42000000.msat, sender: HasCommitments, receiver: HasCommitments, logger: Logger): Pair<ChannelState, ChannelState> {
-        val fee = 1720000.msat // fee due to the additional htlc output
-
-        assertTrue(sender is ChannelState)
-        assertTrue(receiver is ChannelState)
-
-        val ac0 = sender.commitments
-        val bc0 = receiver.commitments
-
-        val a = ac0.availableBalanceForSend() // initial balance alice
-        val b = bc0.availableBalanceForSend() // initial balance bob
-
-        assertTrue(ac0.availableBalanceForSend() > payment) // alice can afford the payment
-        assertEquals(ac0.availableBalanceForSend(), a)
-        assertEquals(ac0.availableBalanceForReceive(), b)
-        assertEquals(bc0.availableBalanceForSend(), b)
-        assertEquals(bc0.availableBalanceForReceive(), a)
-
-        val currentBlockHeight = 144L
-        val (payment_preimage, cmdAdd) = TestsHelper.makeCmdAdd(payment, receiver.staticParams.nodeParams.nodeId, currentBlockHeight)
-        val (ac1, add) = ac0.sendAdd(cmdAdd, Origin.Local(UUID.randomUUID()), currentBlockHeight).get()
-        assertEquals(ac1.availableBalanceForSend(), a - payment - fee) // as soon as htlc is sent, alice sees its balance decrease (more than the payment amount because of the commitment fees)
-        assertEquals(ac1.availableBalanceForReceive(), b)
-
-        val bc1 = bc0.receiveAdd(add).get()
-        assertEquals(bc1.availableBalanceForSend(), b)
-        assertEquals(bc1.availableBalanceForReceive(), a - payment - fee)
-
-        val (ac2, commit1) = ac1.sendCommit(sender.staticParams.nodeParams.keyManager, logger).get()
-        assertEquals(ac2.availableBalanceForSend(), a - payment - fee)
-        assertEquals(ac2.availableBalanceForReceive(), b)
-
-        val (bc2, revocation1) = bc1.receiveCommit(commit1, receiver.staticParams.nodeParams.keyManager, logger).get()
-        assertEquals(bc2.availableBalanceForSend(), b)
-        assertEquals(bc2.availableBalanceForReceive(), a - payment - fee)
-
-        val ac3 = ac2.receiveRevocation(revocation1).get().first
-        assertEquals(ac3.availableBalanceForSend(), a - payment - fee)
-        assertEquals(ac3.availableBalanceForReceive(), b)
-
-        val (bc3, commit2) = bc2.sendCommit(receiver.staticParams.nodeParams.keyManager, logger).get()
-        assertEquals(bc3.availableBalanceForSend(), b)
-        assertEquals(bc3.availableBalanceForReceive(), a - payment - fee)
-
-        val (ac4, revocation2) = ac3.receiveCommit(commit2, sender.staticParams.nodeParams.keyManager, logger).get()
-        assertEquals(ac4.availableBalanceForSend(), a - payment - fee)
-        assertEquals(ac4.availableBalanceForReceive(), b)
-
-        val bc4 = bc3.receiveRevocation(revocation2).get().first
-        assertEquals(bc4.availableBalanceForSend(), b)
-        assertEquals(bc4.availableBalanceForReceive(), a - payment - fee)
-
-        val cmdFulfill = CMD_FULFILL_HTLC(htlcIndex++, payment_preimage)
-        val (bc5, fulfill) = bc4.sendFulfill(cmdFulfill).get()
-        assertEquals(bc5.availableBalanceForSend(), b + payment) // as soon as we have the fulfill, the balance increases
-        assertEquals(bc5.availableBalanceForReceive(), a - payment - fee)
-
-        val ac5 = ac4.receiveFulfill(fulfill).get().first
-        assertEquals(ac5.availableBalanceForSend(), a - payment - fee)
-        assertEquals(ac5.availableBalanceForReceive(), b + payment)
-
-        val (bc6, commit3) = bc5.sendCommit(receiver.staticParams.nodeParams.keyManager, logger).get()
-        assertEquals(bc6.availableBalanceForSend(), b + payment)
-        assertEquals(bc6.availableBalanceForReceive(), a - payment - fee)
-
-        val (ac6, revocation3) = ac5.receiveCommit(commit3, sender.staticParams.nodeParams.keyManager, logger).get()
-        assertEquals(ac6.availableBalanceForSend(), a - payment)
-        assertEquals(ac6.availableBalanceForReceive(), b + payment)
-
-        val bc7 = bc6.receiveRevocation(revocation3).get().first
-        assertEquals(bc7.availableBalanceForSend(), b + payment)
-        assertEquals(bc7.availableBalanceForReceive(), a - payment)
-
-        val (ac7, commit4) = ac6.sendCommit(sender.staticParams.nodeParams.keyManager, logger).get()
-        assertEquals(ac7.availableBalanceForSend(), a - payment)
-        assertEquals(ac7.availableBalanceForReceive(), b + payment)
-
-        val (bc8, revocation4) = bc7.receiveCommit(commit4, receiver.staticParams.nodeParams.keyManager, logger).get()
-        assertEquals(bc8.availableBalanceForSend(), b + payment)
-        assertEquals(bc8.availableBalanceForReceive(), a - payment)
-
-        val ac8 = ac7.receiveRevocation(revocation4).get().first
-        assertEquals(ac8.availableBalanceForSend(), a - payment)
-        assertEquals(ac8.availableBalanceForReceive(), b + payment)
-
-        return sender.updateCommitments(ac8) as ChannelState to receiver.updateCommitments(bc8) as ChannelState
-=======
     fun addHtlc(amount: MilliSatoshi, sender: ChannelState, receiver: ChannelState): Pair<NodePair, Pair<ByteVector32, UpdateAddHtlc>> {
         val currentBlockHeight = sender.currentBlockHeight.toLong()
         val (paymentPreimage, cmd) = makeCmdAdd(amount, sender.staticParams.nodeParams.nodeId, currentBlockHeight)
@@ -287,6 +193,5 @@
 
             return NodePair(sender2, receiver2)
         }
->>>>>>> b8df06b8
     }
 }