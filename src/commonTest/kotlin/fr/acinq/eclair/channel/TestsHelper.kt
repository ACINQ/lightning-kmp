--- conflicted
+++ resolved
@@ -114,19 +114,11 @@
         return Pair(paymentPreimage, cmd)
     }
 
-<<<<<<< HEAD
-    fun addHtlc(amount: MilliSatoshi, sender: ChannelState, receiver: ChannelState): Triple<NodePair, ByteVector32, UpdateAddHtlc> {
-        val currentBlockHeight = sender.currentBlockHeight.toLong()
-        val (paymentPreimage, cmd) = makeCmdAdd(amount, sender.staticParams.nodeParams.nodeId, currentBlockHeight)
-        val (s, r, htlc) = addHtlc(cmd, sender, receiver)
-        return Triple(NodePair(s, r), paymentPreimage, htlc)
-=======
     fun addHtlc(amount: MilliSatoshi, sender: ChannelState, receiver: ChannelState): Triple<Pair<ChannelState, ChannelState>, ByteVector32, UpdateAddHtlc> {
         val currentBlockHeight = sender.currentBlockHeight.toLong()
         val (paymentPreimage, cmd) = makeCmdAdd(amount, sender.staticParams.nodeParams.nodeId, currentBlockHeight)
         val (s, r, htlc) = addHtlc(cmd, sender, receiver)
         return Triple(s to r, paymentPreimage, htlc)
->>>>>>> 420b2dfb
     }
 
     private fun addHtlc(cmdAdd: CMD_ADD_HTLC, sender: ChannelState, receiver: ChannelState): Triple<ChannelState, ChannelState, UpdateAddHtlc> {
