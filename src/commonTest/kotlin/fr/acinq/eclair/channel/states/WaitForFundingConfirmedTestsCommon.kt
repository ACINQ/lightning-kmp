package fr.acinq.eclair.channel.states

import fr.acinq.bitcoin.*
import fr.acinq.eclair.Eclair
import fr.acinq.eclair.MilliSatoshi
import fr.acinq.eclair.blockchain.*
import fr.acinq.eclair.channel.*
import fr.acinq.eclair.io.WrappedChannelEvent
import fr.acinq.eclair.tests.TestConstants
import fr.acinq.eclair.tests.utils.EclairTestSuite
import fr.acinq.eclair.transactions.Scripts
import fr.acinq.eclair.utils.currentTimestampMillis
import fr.acinq.eclair.utils.sat
<<<<<<< HEAD
import fr.acinq.eclair.wire.Error
import fr.acinq.eclair.wire.FundingLocked
import fr.acinq.eclair.wire.FundingSigned
import kotlin.test.*
=======
import fr.acinq.eclair.wire.*
import kotlin.test.Test
import kotlin.test.assertEquals
import kotlin.test.assertNotNull
import kotlin.test.assertTrue
>>>>>>> 986fcf88

class WaitForFundingConfirmedTestsCommon : EclairTestSuite() {
    @Test
    fun `receive FundingLocked`() {
        val (alice, bob) = init(ChannelVersion.STANDARD, TestConstants.fundingAmount, TestConstants.pushMsat)
        val fundingTx = alice.fundingTx!!
        val (bob1, actionsBob) = bob.process(ChannelEvent.WatchReceived(WatchEventConfirmed(bob.channelId, BITCOIN_FUNDING_DEPTHOK, 42, 0, fundingTx)))
        val fundingLocked = actionsBob.findOutgoingMessage<FundingLocked>()
        assertTrue { bob1 is WaitForFundingLocked }
        val (alice1, actionsAlice) = alice.process(ChannelEvent.MessageReceived(fundingLocked))
        assertTrue { alice1 is WaitForFundingConfirmed && alice1.deferred == fundingLocked }
        assertTrue { actionsAlice.isEmpty() } // alice waits until she sees on-chain confirmations herself
    }

    @Test
    fun `receive BITCOIN_FUNDING_DEPTHOK`() {
        val (alice, bob) = init(ChannelVersion.STANDARD, TestConstants.fundingAmount, TestConstants.pushMsat)
        val fundingTx = alice.fundingTx!!
        val (bob1, actions) = bob.process(ChannelEvent.WatchReceived(WatchEventConfirmed(bob.channelId, BITCOIN_FUNDING_DEPTHOK, 42, 0, fundingTx)))
        actions.findOutgoingMessage<FundingLocked>()
        actions.hasWatch<WatchLost>()
        actions.has<ChannelAction.Storage.StoreState>()
        assertTrue { bob1 is WaitForFundingLocked }
    }

    @Test
    fun `receive BITCOIN_FUNDING_DEPTHOK (bad funding pubkey script)`() {
        val (alice, bob) = init(ChannelVersion.STANDARD, TestConstants.fundingAmount, TestConstants.pushMsat)
        val fundingTx = alice.fundingTx!!
        val badOutputScript = Scripts.multiSig2of2(Eclair.randomKey().publicKey(), Eclair.randomKey().publicKey())
        val badFundingTx = fundingTx.copy(txOut = fundingTx.txOut.updated(0, fundingTx.txOut[0].updatePublicKeyScript(badOutputScript)))
        val (bob1, actions) = bob.process(ChannelEvent.WatchReceived(WatchEventConfirmed(bob.channelId, BITCOIN_FUNDING_DEPTHOK, 42, 0, badFundingTx)))
        assertTrue { bob1 is Aborted }
        actions.hasOutgoingMessage<Error>()
    }

    @Test
    fun `receive BITCOIN_FUNDING_DEPTHOK (bad funding amount)`() {
        val (alice, bob) = init(ChannelVersion.STANDARD, TestConstants.fundingAmount, TestConstants.pushMsat)
        val fundingTx = alice.fundingTx!!
        val badAmount = 1_234_567.sat
        val badFundingTx = fundingTx.copy(txOut = fundingTx.txOut.updated(0, fundingTx.txOut[0].updateAmount(badAmount)))
        val (bob1, actions) = bob.process(ChannelEvent.WatchReceived(WatchEventConfirmed(bob.channelId, BITCOIN_FUNDING_DEPTHOK, 42, 0, badFundingTx)))
        assertTrue { bob1 is Aborted }
        actions.hasOutgoingMessage<Error>()
    }

    @Test
    fun `recv BITCOIN_FUNDING_SPENT (remote commit)`() {
        val (alice, bob) = init(ChannelVersion.STANDARD, TestConstants.fundingAmount, TestConstants.pushMsat)

        // case 1: alice publishes her commitment tx
        run {
            val (bob1, actions1) = bob.process(ChannelEvent.WatchReceived(WatchEventSpent(bob.channelId, BITCOIN_FUNDING_SPENT, alice.commitments.localCommit.publishableTxs.commitTx.tx)))
            assertTrue(bob1 is Closing)
            assertNotNull(bob1.remoteCommitPublished)
            actions1.hasTx(bob1.remoteCommitPublished!!.claimMainOutputTx!!)
            assertEquals(2, actions1.findWatches<WatchConfirmed>().size) // commit tx + main output
        }

        // case 2: bob publishes his commitment tx
        run {
            val (alice1, actions1) = alice.process(ChannelEvent.WatchReceived(WatchEventSpent(alice.channelId, BITCOIN_FUNDING_SPENT, bob.commitments.localCommit.publishableTxs.commitTx.tx)))
            assertTrue(alice1 is Closing)
            assertNotNull(alice1.remoteCommitPublished)
            actions1.hasTx(alice1.remoteCommitPublished!!.claimMainOutputTx!!)
            assertEquals(2, actions1.findWatches<WatchConfirmed>().size) // commit tx + main output
        }
    }

    @Test
    fun `recv BITCOIN_FUNDING_SPENT (other commit)`() {
        val (alice, bob) = init(ChannelVersion.STANDARD, TestConstants.fundingAmount, TestConstants.pushMsat)
        val spendingTx = Transaction(version = 2, txIn = alice.commitments.localCommit.publishableTxs.commitTx.tx.txIn, txOut = listOf(), lockTime = 0)
        listOf(alice, bob).forEach { state ->
            val (state1, actions1) = state.process(ChannelEvent.WatchReceived(WatchEventSpent(state.channelId, BITCOIN_FUNDING_SPENT, spendingTx)))
            assertTrue(state1 is ErrorInformationLeak)
            assertTrue(actions1.isEmpty())
        }
    }

    @Test
    fun `recv Error`() {
        val (_, bob) = init(ChannelVersion.STANDARD, TestConstants.fundingAmount, TestConstants.pushMsat)
        val (bob1, actions1) = bob.process(ChannelEvent.MessageReceived(Error(bob.channelId, "oops")))
        assertTrue(bob1 is Closing)
        assertNotNull(bob1.localCommitPublished)
        actions1.hasTx(bob.commitments.localCommit.publishableTxs.commitTx.tx)
        assertEquals(2, actions1.findWatches<WatchConfirmed>().size) // commit tx + main output
    }

    @Test
    fun `recv CMD_CLOSE`() {
        val (alice, bob) = init(ChannelVersion.STANDARD, TestConstants.fundingAmount, TestConstants.pushMsat)
        listOf(alice, bob).forEach { state ->
            val (state1, actions1) = state.process(ChannelEvent.ExecuteCommand(CMD_CLOSE(null)))
            assertEquals(state, state1)
            actions1.hasCommandError<CommandUnavailableInThisState>()
        }
    }

    @Test
    fun `recv CMD_FORCECLOSE`() {
        val (alice, bob) = init(ChannelVersion.STANDARD, TestConstants.fundingAmount, TestConstants.pushMsat)
        listOf(alice, bob).forEach { state ->
            val (state1, actions1) = state.process(ChannelEvent.ExecuteCommand(CMD_FORCECLOSE))
            assertTrue(state1 is Closing)
            assertNotNull(state1.localCommitPublished)
            actions1.hasTx(state1.localCommitPublished!!.commitTx)
            actions1.hasTx(state1.localCommitPublished!!.claimMainDelayedOutputTx!!)
            assertEquals(2, actions1.findWatches<WatchConfirmed>().size) // commit tx + main output
        }
    }

    @Test
    fun `recv NewBlock`() {
        val (alice, bob) = init(ChannelVersion.STANDARD, TestConstants.fundingAmount, TestConstants.pushMsat)
        listOf(alice, bob).forEach { state ->
            run {
                val (state1, actions1) = state.process(ChannelEvent.NewBlock(state.currentBlockHeight + 1, Block.RegtestGenesisBlock.header))
                assertEquals(state.copy(currentTip = state1.currentTip), state1)
                assertTrue(actions1.isEmpty())
            }
            run {
                val (state1, actions1) = state.process(ChannelEvent.CheckHtlcTimeout)
                assertEquals(state, state1)
                assertTrue(actions1.isEmpty())
            }
        }
    }

    @Test
    fun `recv Disconnected`() {
        val (alice, bob) = init(ChannelVersion.STANDARD, TestConstants.fundingAmount, TestConstants.pushMsat)
        val (alice1, _) = alice.process(ChannelEvent.Disconnected)
        assertTrue { alice1 is Offline }
        val (bob1, _) = bob.process(ChannelEvent.Disconnected)
        assertTrue { bob1 is Offline }
    }

    @Test
<<<<<<< HEAD
    fun `recv Disconnected (get funding tx successful)`() {
        val (alice, bob) = init(ChannelVersion.STANDARD, TestConstants.fundingAmount, TestConstants.pushMsat)
        val (alice1, _) = alice.process(ChannelEvent.Disconnected)
        assertTrue { alice1 is Offline }
        val (bob1, _) = bob.process(ChannelEvent.Disconnected)
        assertTrue { bob1 is Offline }

        alice.fundingTx?.let {
            val (alice2, actions2) = alice1.process(ChannelEvent.GetFundingTxResponse(GetTxWithMetaResponse(it.txid, it, currentTimestampMillis())))
            assertTrue { alice2 is Offline }
            assertTrue { actions2.isEmpty() }
        } ?: fail("Alice's funding tx must not be null.")
    }

    @Test
    fun `recv Disconnected (get funding tx error)`() {
        val (alice, bob) = init(ChannelVersion.STANDARD, TestConstants.fundingAmount, TestConstants.pushMsat)
        val (alice1, _) = alice.process(ChannelEvent.Disconnected)
        assertTrue { alice1 is Offline }
        val (bob1, _) = bob.process(ChannelEvent.Disconnected)
        assertTrue { bob1 is Offline }

        alice.fundingTx?.let {
            val (alice2, actions2) = alice1.process(ChannelEvent.GetFundingTxResponse(GetTxWithMetaResponse(it.txid, null, currentTimestampMillis())))
            assertTrue { alice2 is Offline }
            assertTrue { actions2.isNotEmpty() }
            actions2.hasTx(it)
            val watchConfirmed = actions2.hasWatch<WatchConfirmed>()
            assertEquals(it.txid, watchConfirmed.txId)
            assertEquals(3, watchConfirmed.minDepth)
            assertEquals(BITCOIN_TX_CONFIRMED(it), watchConfirmed.event)
        } ?: fail("Alice's funding tx must not be null.")
=======
    fun `on reconnection a zero-reserve channel needs to register a zero-confirmation watch on funding tx`() {
        val (alice, bob) = init(ChannelVersion.STANDARD or ChannelVersion.ZERO_RESERVE, TestConstants.fundingAmount, TestConstants.pushMsat)
        val (bob1, _) = bob.process(ChannelEvent.Disconnected)
        assertTrue { bob1 is Offline }

        val localInit = Init(ByteVector(TestConstants.Alice.channelParams.features.toByteArray()))
        val remoteInit = Init(ByteVector(TestConstants.Bob.channelParams.features.toByteArray()))

        val (bob2, actions2) = bob1.process(ChannelEvent.Connected(remoteInit, localInit))
        assertTrue(bob2 is Syncing)
        assertTrue(actions2.isEmpty())

        val channelReestablishAlice = run {
            val yourLastPerCommitmentSecret = alice.commitments.remotePerCommitmentSecrets.lastIndex?.let { alice.commitments.remotePerCommitmentSecrets.getHash(it) } ?: ByteVector32.Zeroes
            val channelKeyPath = alice.keyManager.channelKeyPath(alice.commitments.localParams, alice.commitments.channelVersion)
            val myCurrentPerCommitmentPoint = alice.keyManager.commitmentPoint(channelKeyPath, alice.commitments.localCommit.index)

            ChannelReestablish(
                channelId = alice.channelId,
                nextLocalCommitmentNumber = alice.commitments.localCommit.index + 1,
                nextRemoteRevocationNumber = alice.commitments.remoteCommit.index,
                yourLastCommitmentSecret = PrivateKey(yourLastPerCommitmentSecret),
                myCurrentPerCommitmentPoint = myCurrentPerCommitmentPoint,
                alice.commitments.remoteChannelData
            )
        }

        val (bob3, actions3) = bob2.process(ChannelEvent.MessageReceived(channelReestablishAlice))
        assertEquals(bob, bob3)
        assertEquals(2, actions3.size)
        actions3.hasOutgoingMessage<ChannelReestablish>()
        val bobWatch = actions3.hasWatch<WatchConfirmed>()
        assertEquals(0, bobWatch.minDepth)
>>>>>>> 986fcf88
    }

    companion object {
        fun init(channelVersion: ChannelVersion, fundingAmount: Satoshi, pushAmount: MilliSatoshi): Pair<WaitForFundingConfirmed, WaitForFundingConfirmed> {
            val (alice, bob, fundingCreated) = WaitForFundingCreatedTestsCommon.init(channelVersion, fundingAmount, pushAmount)
            val (bob1, actions1) = bob.process(ChannelEvent.MessageReceived(fundingCreated))
            val fundingSigned = actions1.findOutgoingMessage<FundingSigned>()
            val (alice1, _) = alice.process(ChannelEvent.MessageReceived(fundingSigned))
            return Pair(alice1 as WaitForFundingConfirmed, bob1 as WaitForFundingConfirmed)
        }
    }
}<|MERGE_RESOLUTION|>--- conflicted
+++ resolved
@@ -11,18 +11,8 @@
 import fr.acinq.eclair.transactions.Scripts
 import fr.acinq.eclair.utils.currentTimestampMillis
 import fr.acinq.eclair.utils.sat
-<<<<<<< HEAD
-import fr.acinq.eclair.wire.Error
-import fr.acinq.eclair.wire.FundingLocked
-import fr.acinq.eclair.wire.FundingSigned
+import fr.acinq.eclair.wire.*
 import kotlin.test.*
-=======
-import fr.acinq.eclair.wire.*
-import kotlin.test.Test
-import kotlin.test.assertEquals
-import kotlin.test.assertNotNull
-import kotlin.test.assertTrue
->>>>>>> 986fcf88
 
 class WaitForFundingConfirmedTestsCommon : EclairTestSuite() {
     @Test
@@ -164,7 +154,6 @@
     }
 
     @Test
-<<<<<<< HEAD
     fun `recv Disconnected (get funding tx successful)`() {
         val (alice, bob) = init(ChannelVersion.STANDARD, TestConstants.fundingAmount, TestConstants.pushMsat)
         val (alice1, _) = alice.process(ChannelEvent.Disconnected)
@@ -197,7 +186,9 @@
             assertEquals(3, watchConfirmed.minDepth)
             assertEquals(BITCOIN_TX_CONFIRMED(it), watchConfirmed.event)
         } ?: fail("Alice's funding tx must not be null.")
-=======
+    }
+
+    @Test
     fun `on reconnection a zero-reserve channel needs to register a zero-confirmation watch on funding tx`() {
         val (alice, bob) = init(ChannelVersion.STANDARD or ChannelVersion.ZERO_RESERVE, TestConstants.fundingAmount, TestConstants.pushMsat)
         val (bob1, _) = bob.process(ChannelEvent.Disconnected)
@@ -231,7 +222,6 @@
         actions3.hasOutgoingMessage<ChannelReestablish>()
         val bobWatch = actions3.hasWatch<WatchConfirmed>()
         assertEquals(0, bobWatch.minDepth)
->>>>>>> 986fcf88
     }
 
     companion object {
