package fr.acinq.eklair.blockchain

import fr.acinq.bitcoin.*
import fr.acinq.eklair.ShortChannelId
import fr.acinq.eklair.utils.Try
import fr.acinq.eklair.utils.runTrying
import kotlinx.coroutines.channels.SendChannel

sealed class BitcoinEvent
object BITCOIN_FUNDING_PUBLISH_FAILED : BitcoinEvent()
object BITCOIN_FUNDING_DEPTHOK : BitcoinEvent()
object BITCOIN_FUNDING_DEEPLYBURIED : BitcoinEvent()
object BITCOIN_FUNDING_LOST : BitcoinEvent()
object BITCOIN_FUNDING_TIMEOUT : BitcoinEvent()
object BITCOIN_FUNDING_SPENT : BitcoinEvent()
object BITCOIN_OUTPUT_SPENT : BitcoinEvent()
data class BITCOIN_TX_CONFIRMED(val tx: Transaction) : BitcoinEvent()
data class BITCOIN_FUNDING_EXTERNAL_CHANNEL_SPENT(val shortChannelId: ShortChannelId) : BitcoinEvent()
data class BITCOIN_PARENT_TX_CONFIRMED(val childTx: Transaction) : BitcoinEvent()

/**
 * generic "Watch" request
 */
sealed class Watch {
    abstract val channelId: ByteVector32
    abstract val event: BitcoinEvent
}

// we need a public key script to use electrum apis
<<<<<<< HEAD
data class WatchConfirmed(val listener: SendChannel<WatchEventConfirmed>, val txId: ByteVector32, val publicKeyScript: ByteVector, val minDepth: Long, override val event: BitcoinEvent) : Watch() {
    // if we have the entire transaction, we can get the redeemScript from the witness, and re-compute the publicKeyScript
    // we support both p2pkh and p2wpkh scripts
    constructor(listener: SendChannel<WatchEventConfirmed>, tx: Transaction, minDepth: Long, event: BitcoinEvent) : this(
        listener,
=======
data class WatchConfirmed(override val channelId: ByteVector32, val txId: ByteVector32, val publicKeyScript: ByteVector, val minDepth: Long, override val event: BitcoinEvent) : Watch() {
    // if we have the entire transaction, we can get the redeemScript from the witness, and re-compute the publicKeyScript
    // we support both p2pkh and p2wpkh scripts
    constructor(channelId: ByteVector32, tx: Transaction, minDepth: Long, event: BitcoinEvent) : this(
        channelId,
>>>>>>> dd726a65
        tx.txid,
        if (tx.txOut.isEmpty()) ByteVector.empty else tx.txOut[0].publicKeyScript,
        minDepth,
        event
    )

    companion object {
        fun extractPublicKeyScript(witness: ScriptWitness): ByteVector {
            val result = runTrying {
                val pub = PublicKey(witness.last())
                Script.write(Script.pay2wpkh(pub))
            }
            return when (result) {
                is Try.Success -> ByteVector(result.result)
                is Try.Failure -> ByteVector(Script.write(Script.pay2wsh(witness.last())))
            }
        }
    }
}

<<<<<<< HEAD
data class WatchSpent(val listener: SendChannel<WatchEventSpent>, val txId: ByteVector32, val outputIndex: Int, val publicKeyScript: ByteVector, override val event: BitcoinEvent) : Watch() {
    constructor(listener: SendChannel<WatchEventSpent>, tx: Transaction, outputIndex: Int, event: BitcoinEvent) : this(listener, tx.txid, outputIndex, tx.txOut[outputIndex].publicKeyScript, event)
=======
data class WatchSpent(override val channelId: ByteVector32, val txId: ByteVector32, val outputIndex: Int, val publicKeyScript: ByteVector, override val event: BitcoinEvent) : Watch() {
    constructor(channelId: ByteVector32, tx: Transaction, outputIndex: Int, event: BitcoinEvent) : this(channelId, tx.txid, outputIndex, tx.txOut[outputIndex].publicKeyScript, event)
>>>>>>> dd726a65
}

data class WatchLost(override val channelId: ByteVector32, val txId: ByteVector32, val minDepth: Long, override val event: BitcoinEvent) : Watch()

/**
 * generic "watch" event
 */
sealed class WatchEvent {
    abstract val channelId: ByteVector32
    abstract val event: BitcoinEvent
}

<<<<<<< HEAD
data class WatchEventConfirmed(override val event: BitcoinEvent, val blockHeight: Int, val txIndex: Int, val tx: Transaction) : WatchEvent()
data class WatchEventSpent(override val event: BitcoinEvent, val tx: Transaction) : WatchEvent()
data class WatchEventSpentBasic(override val event: BitcoinEvent) : WatchEvent()
data class WatchEventLost(override val event: BitcoinEvent) : WatchEvent()

class PublishAsap(tx: Transaction)
data class GetTxWithMeta(val txid: ByteVector32)
data class GetTxWithMetaResponse(val txid: ByteVector32, val tx_opt: Transaction?, val lastBlockTimestamp: Long)
=======
data class WatchEventConfirmed(override val channelId: ByteVector32, override val event: BitcoinEvent, val blockHeight: Int, val txIndex: Int, val tx: Transaction) : WatchEvent()
data class WatchEventSpent(override val channelId: ByteVector32, override val event: BitcoinEvent, val tx: Transaction) : WatchEvent()
data class WatchEventSpentBasic(override val channelId: ByteVector32, override val event: BitcoinEvent) : WatchEvent()
data class WatchEventLost(override val channelId: ByteVector32, override val event: BitcoinEvent) : WatchEvent()
>>>>>>> dd726a65
<|MERGE_RESOLUTION|>--- conflicted
+++ resolved
@@ -4,7 +4,6 @@
 import fr.acinq.eklair.ShortChannelId
 import fr.acinq.eklair.utils.Try
 import fr.acinq.eklair.utils.runTrying
-import kotlinx.coroutines.channels.SendChannel
 
 sealed class BitcoinEvent
 object BITCOIN_FUNDING_PUBLISH_FAILED : BitcoinEvent()
@@ -27,19 +26,11 @@
 }
 
 // we need a public key script to use electrum apis
-<<<<<<< HEAD
-data class WatchConfirmed(val listener: SendChannel<WatchEventConfirmed>, val txId: ByteVector32, val publicKeyScript: ByteVector, val minDepth: Long, override val event: BitcoinEvent) : Watch() {
-    // if we have the entire transaction, we can get the redeemScript from the witness, and re-compute the publicKeyScript
-    // we support both p2pkh and p2wpkh scripts
-    constructor(listener: SendChannel<WatchEventConfirmed>, tx: Transaction, minDepth: Long, event: BitcoinEvent) : this(
-        listener,
-=======
 data class WatchConfirmed(override val channelId: ByteVector32, val txId: ByteVector32, val publicKeyScript: ByteVector, val minDepth: Long, override val event: BitcoinEvent) : Watch() {
     // if we have the entire transaction, we can get the redeemScript from the witness, and re-compute the publicKeyScript
     // we support both p2pkh and p2wpkh scripts
     constructor(channelId: ByteVector32, tx: Transaction, minDepth: Long, event: BitcoinEvent) : this(
         channelId,
->>>>>>> dd726a65
         tx.txid,
         if (tx.txOut.isEmpty()) ByteVector.empty else tx.txOut[0].publicKeyScript,
         minDepth,
@@ -60,13 +51,8 @@
     }
 }
 
-<<<<<<< HEAD
-data class WatchSpent(val listener: SendChannel<WatchEventSpent>, val txId: ByteVector32, val outputIndex: Int, val publicKeyScript: ByteVector, override val event: BitcoinEvent) : Watch() {
-    constructor(listener: SendChannel<WatchEventSpent>, tx: Transaction, outputIndex: Int, event: BitcoinEvent) : this(listener, tx.txid, outputIndex, tx.txOut[outputIndex].publicKeyScript, event)
-=======
 data class WatchSpent(override val channelId: ByteVector32, val txId: ByteVector32, val outputIndex: Int, val publicKeyScript: ByteVector, override val event: BitcoinEvent) : Watch() {
     constructor(channelId: ByteVector32, tx: Transaction, outputIndex: Int, event: BitcoinEvent) : this(channelId, tx.txid, outputIndex, tx.txOut[outputIndex].publicKeyScript, event)
->>>>>>> dd726a65
 }
 
 data class WatchLost(override val channelId: ByteVector32, val txId: ByteVector32, val minDepth: Long, override val event: BitcoinEvent) : Watch()
@@ -79,18 +65,7 @@
     abstract val event: BitcoinEvent
 }
 
-<<<<<<< HEAD
-data class WatchEventConfirmed(override val event: BitcoinEvent, val blockHeight: Int, val txIndex: Int, val tx: Transaction) : WatchEvent()
-data class WatchEventSpent(override val event: BitcoinEvent, val tx: Transaction) : WatchEvent()
-data class WatchEventSpentBasic(override val event: BitcoinEvent) : WatchEvent()
-data class WatchEventLost(override val event: BitcoinEvent) : WatchEvent()
-
-class PublishAsap(tx: Transaction)
-data class GetTxWithMeta(val txid: ByteVector32)
-data class GetTxWithMetaResponse(val txid: ByteVector32, val tx_opt: Transaction?, val lastBlockTimestamp: Long)
-=======
 data class WatchEventConfirmed(override val channelId: ByteVector32, override val event: BitcoinEvent, val blockHeight: Int, val txIndex: Int, val tx: Transaction) : WatchEvent()
 data class WatchEventSpent(override val channelId: ByteVector32, override val event: BitcoinEvent, val tx: Transaction) : WatchEvent()
 data class WatchEventSpentBasic(override val channelId: ByteVector32, override val event: BitcoinEvent) : WatchEvent()
-data class WatchEventLost(override val channelId: ByteVector32, override val event: BitcoinEvent) : WatchEvent()
->>>>>>> dd726a65
+data class WatchEventLost(override val channelId: ByteVector32, override val event: BitcoinEvent) : WatchEvent()