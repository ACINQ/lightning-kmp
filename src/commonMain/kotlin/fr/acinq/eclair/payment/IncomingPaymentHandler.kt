package fr.acinq.eclair.payment

import fr.acinq.bitcoin.ByteVector32
import fr.acinq.bitcoin.Crypto
import fr.acinq.bitcoin.PrivateKey
import fr.acinq.eclair.*
import fr.acinq.eclair.channel.*
import fr.acinq.eclair.db.IncomingPayment
import fr.acinq.eclair.db.IncomingPaymentDetails
import fr.acinq.eclair.db.IncomingPaymentStatus
import fr.acinq.eclair.db.IncomingPaymentsDb
import fr.acinq.eclair.io.PayToOpenResponseEvent
import fr.acinq.eclair.io.PeerEvent
import fr.acinq.eclair.io.WrappedChannelEvent
import fr.acinq.eclair.utils.*
import fr.acinq.eclair.wire.*

sealed class PaymentPart {
    abstract val amount: MilliSatoshi
    abstract val totalAmount: MilliSatoshi
    abstract val paymentHash: ByteVector32
    abstract val finalPayload: FinalPayload
}

data class HtlcPart(val htlc: UpdateAddHtlc, override val finalPayload: FinalPayload) : PaymentPart() {
    override val amount: MilliSatoshi = htlc.amountMsat
    override val totalAmount: MilliSatoshi = finalPayload.totalAmount
    override val paymentHash: ByteVector32 = htlc.paymentHash
}

data class PayToOpenPart(val payToOpenRequest: PayToOpenRequest, override val finalPayload: FinalPayload) : PaymentPart() {
    override val amount: MilliSatoshi = payToOpenRequest.amountMsat
    override val totalAmount: MilliSatoshi = finalPayload.totalAmount
    override val paymentHash: ByteVector32 = payToOpenRequest.paymentHash
}

class IncomingPaymentHandler(val nodeParams: NodeParams, val db: IncomingPaymentsDb) {

    enum class Status { ACCEPTED, REJECTED, PENDING }

    data class ProcessAddResult(val status: Status, val actions: List<PeerEvent>, val incomingPayment: IncomingPayment?)

    /**
     * We support receiving multipart payments, where an incoming payment will be split across multiple partial payments.
     * When we receive the first part, we need to start a timer: if we don't receive the rest of the payment before that
     * timer expires, we should fail the pending parts to avoid locking up liquidity and allow the sender to retry.
     *
     * @param parts partial payments received.
     * @param totalAmount total amount that should be received.
     * @param startedAt time at which we received the first partial payment (in seconds).
     */
    private data class PendingPayment(val parts: Set<PaymentPart>, val totalAmount: MilliSatoshi, val startedAt: Long) {
        constructor(firstPart: PaymentPart) : this(setOf(firstPart), firstPart.totalAmount, currentTimestampSeconds())

        val amountReceived: MilliSatoshi = parts.map { it.amount }.sum()

        fun add(part: PaymentPart): PendingPayment = copy(parts = parts + part)
    }

<<<<<<< HEAD
    private val logger by eclairLogger()
    private val pending = mutableMapOf<ByteVector32, FinalPacketSet>()
    private val privateKey get() = nodeParams.nodePrivateKey
=======
    private val logger = newEclairLogger()
    private val pending = mutableMapOf<ByteVector32, PendingPayment>()
    private val privateKey = nodeParams.nodePrivateKey
>>>>>>> 2ce3935d

    suspend fun createInvoice(
        paymentPreimage: ByteVector32,
        amount: MilliSatoshi?,
        description: String,
        expirySeconds: Long? = null,
        timestamp: Long = currentTimestampSeconds()
    ): PaymentRequest {
        val paymentHash = Crypto.sha256(paymentPreimage).toByteVector32()
        val invoiceFeatures = PaymentRequest.invoiceFeatures(nodeParams.features)
        // we add one extra hop which uses a virtual channel with a "peer id"
        val extraHops = listOf(
            listOf(
                PaymentRequest.TaggedField.ExtraHop(
                    nodeId = nodeParams.trampolineNode.id,
                    shortChannelId = ShortChannelId.peerId(nodeParams.nodeId),
                    feeBase = MilliSatoshi(1000),
                    feeProportionalMillionths = 100,
                    cltvExpiryDelta = CltvExpiryDelta(144)
                )
            )
        )
        logger.verbose { "h:$paymentHash using routing hints $extraHops" }
        val pr = PaymentRequest.create(
            nodeParams.chainHash,
            amount,
            paymentHash,
            nodeParams.nodePrivateKey,
            description,
            PaymentRequest.DEFAULT_MIN_FINAL_EXPIRY_DELTA,
            invoiceFeatures,
            expirySeconds,
            extraHops,
            timestamp
        )
        logger.info { "h:$paymentHash generated payment request ${pr.write()}" }
        db.addIncomingPayment(pr, paymentPreimage, IncomingPaymentDetails.Normal)
        return pr
    }

    /**
     * Process an incoming htlc.
     * Before calling this, the htlc must be committed and ack-ed by both sides.
     *
     * @return A result that indicates whether or not the packet was
     * accepted, rejected, or still pending (as the case may be for multipart payments).
     * Also includes the list of actions to be queued.
     */
    suspend fun process(htlc: UpdateAddHtlc, currentBlockHeight: Int): ProcessAddResult {
        // Security note:
        // There are several checks we could perform before decrypting the onion.
        // However an error message here would differ from an error message below,
        // as we don't know the `onion.totalAmount` yet.
        // So to prevent any kind of information leakage, we always peel the onion first.
        logger.info { "h:${htlc.paymentHash} received htlc amount=${htlc.amountMsat} expiry=${htlc.cltvExpiry}" }
        return when (val res = toPaymentPart(privateKey, htlc)) {
            is Either.Left -> res.value
            is Either.Right -> processPaymentPart(res.value, currentBlockHeight)
        }
    }

    /**
     * Process an incoming pay-to-open request.
     * This is very similar to the processing of an htlc.
     */
    suspend fun process(payToOpenRequest: PayToOpenRequest, currentBlockHeight: Int): ProcessAddResult {
        logger.info { "h:${payToOpenRequest.paymentHash} received pay-to-open amount=${payToOpenRequest.amountMsat} funding=${payToOpenRequest.fundingSatoshis} fees=${payToOpenRequest.feeSatoshis}" }
        return when (val res = toPaymentPart(privateKey, payToOpenRequest)) {
            is Either.Left -> res.value
            is Either.Right -> processPaymentPart(res.value, currentBlockHeight)
        }
    }

    /** Main payment processing, that handles payment parts. */
    private suspend fun processPaymentPart(paymentPart: PaymentPart, currentBlockHeight: Int): ProcessAddResult {
        return when (val validationResult = validatePaymentPart(paymentPart, currentBlockHeight)) {
            is Either.Left -> validationResult.value
            is Either.Right -> {
                val incomingPayment = validationResult.value
                val payment = pending[paymentPart.paymentHash]?.add(paymentPart) ?: PendingPayment(paymentPart)
                when {
                    paymentPart.totalAmount != payment.totalAmount -> {
                        // Bolt 04:
                        // - SHOULD fail the entire HTLC set if `total_msat` is not the same for all HTLCs in the set.
                        logger.warning { "h:${paymentPart.paymentHash} invalid total_amount_msat, failing payment (expected ${payment.totalAmount}, received ${paymentPart.totalAmount})" }
                        val actions = payment.parts.map { part ->
                            val failureMsg = IncorrectOrUnknownPaymentDetails(part.totalAmount, currentBlockHeight.toLong())
                            when (part) {
                                is HtlcPart -> actionForFailureMessage(failureMsg, part.htlc)
                                is PayToOpenPart -> actionForPayToOpenFailure(privateKey, failureMsg, part.payToOpenRequest) // NB: this will fail all parts, we could only return one
                            }
                        }
                        pending.remove(paymentPart.paymentHash)
                        return ProcessAddResult(Status.REJECTED, actions, incomingPayment)
                    }
                    payment.amountReceived < payment.totalAmount -> {
                        // Still waiting for more payments.
                        pending[paymentPart.paymentHash] = payment
                        return ProcessAddResult(Status.PENDING, listOf(), incomingPayment)
                    }
                    else -> {
                        logger.info { "h:${paymentPart.paymentHash} payment received (${payment.amountReceived})" }
                        val actions = payment.parts.map { part ->
                            when (part) {
                                is HtlcPart -> {
                                    val cmd = CMD_FULFILL_HTLC(part.htlc.id, incomingPayment.paymentPreimage, true)
                                    val channelEvent = ChannelEvent.ExecuteCommand(cmd)
                                    WrappedChannelEvent(part.htlc.channelId, channelEvent)
                                }
                                is PayToOpenPart -> PayToOpenResponseEvent(PayToOpenResponse(part.payToOpenRequest.chainHash, paymentPart.paymentHash, PayToOpenResponse.Result.Success(incomingPayment.paymentPreimage)))
                            }
                        }
                        pending.remove(paymentPart.paymentHash)
                        db.receivePayment(paymentPart.paymentHash, payment.amountReceived, currentTimestampMillis())
                        return ProcessAddResult(Status.ACCEPTED, actions, incomingPayment)
                    }
                }
            }
        }
    }

    private suspend fun validatePaymentPart(paymentPart: PaymentPart, currentBlockHeight: Int): Either<ProcessAddResult, IncomingPayment> {
        val incomingPayment = db.getIncomingPayment(paymentPart.paymentHash)
        return when {
            incomingPayment == null -> {
                logger.warning { "h:${paymentPart.paymentHash} received payment for which we don't have a preimage" }
                Either.Left(rejectPaymentPart(privateKey, paymentPart, null, currentBlockHeight))
            }
            incomingPayment.status is IncomingPaymentStatus.Expired -> {
                logger.warning { "h:${paymentPart.paymentHash} received payment for expired invoice" }
                Either.Left(rejectPaymentPart(privateKey, paymentPart, incomingPayment, currentBlockHeight))
            }
            incomingPayment.status is IncomingPaymentStatus.Received -> {
                logger.warning { "h:${paymentPart.paymentHash} received payment for an invoice that has already been paid" }
                Either.Left(rejectPaymentPart(privateKey, paymentPart, incomingPayment, currentBlockHeight))
            }
            incomingPayment.paymentRequest.paymentSecret != paymentPart.finalPayload.paymentSecret -> {
                // BOLT 04:
                // - if the payment_secret doesn't match the expected value for that payment_hash,
                //   or the payment_secret is required and is not present:
                //   - MUST fail the HTLC.
                //   - MUST return an incorrect_or_unknown_payment_details error.
                //
                //   Related: https://github.com/lightningnetwork/lightning-rfc/pull/671
                //
                // NB: We always include a paymentSecret, and mark the feature as mandatory.
                logger.warning { "h:${paymentPart.paymentHash} received payment with invalid paymentSecret (${paymentPart.finalPayload.paymentSecret})" }
                Either.Left(rejectPaymentPart(privateKey, paymentPart, incomingPayment, currentBlockHeight))
            }
            incomingPayment.paymentRequest.amount != null && paymentPart.totalAmount < incomingPayment.paymentRequest.amount -> {
                // BOLT 04:
                // - if the amount paid is less than the amount expected:
                //   - MUST fail the HTLC.
                //   - MUST return an incorrect_or_unknown_payment_details error.
                logger.warning { "h:${paymentPart.paymentHash} received invalid amount (underpayment): ${paymentPart.totalAmount}, expected: ${incomingPayment.paymentRequest.amount}" }
                Either.Left(rejectPaymentPart(privateKey, paymentPart, incomingPayment, currentBlockHeight))
            }
            incomingPayment.paymentRequest.amount != null && paymentPart.totalAmount > incomingPayment.paymentRequest.amount * 2 -> {
                // BOLT 04:
                // - if the amount paid is more than twice the amount expected:
                //   - SHOULD fail the HTLC.
                //   - SHOULD return an incorrect_or_unknown_payment_details error.
                //
                //   Note: this allows the origin node to reduce information leakage by altering
                //   the amount while not allowing for accidental gross overpayment.
                logger.warning { "h:${paymentPart.paymentHash} received invalid amount (overpayment): ${paymentPart.totalAmount}, expected: ${incomingPayment.paymentRequest.amount}" }
                Either.Left(rejectPaymentPart(privateKey, paymentPart, incomingPayment, currentBlockHeight))
            }
            paymentPart is HtlcPart && paymentPart.htlc.cltvExpiry < minFinalCltvExpiry(incomingPayment, currentBlockHeight) -> {
                logger.warning { "h:${paymentPart.paymentHash} received payment with expiry too small: received ${paymentPart.htlc.cltvExpiry}, min is ${minFinalCltvExpiry(incomingPayment, currentBlockHeight)}" }
                Either.Left(rejectPaymentPart(privateKey, paymentPart, incomingPayment, currentBlockHeight))
            }
            else -> Either.Right(incomingPayment)
        }
    }

    fun checkPaymentsTimeout(currentTimestampSeconds: Long): List<PeerEvent> {
        val actions = mutableListOf<PeerEvent>()
        val keysToRemove = mutableListOf<ByteVector32>()

        // BOLT 04:
        // - MUST fail all HTLCs in the HTLC set after some reasonable timeout.
        //   - SHOULD wait for at least 60 seconds after the initial HTLC.
        //   - SHOULD use mpp_timeout for the failure message.
        pending.forEach { (paymentHash, payment) ->
            val isExpired = currentTimestampSeconds > (payment.startedAt + nodeParams.multiPartPaymentExpiry)
            if (isExpired) {
                keysToRemove += paymentHash
                payment.parts.forEach { part ->
                    when (part) {
                        is HtlcPart -> actions += actionForFailureMessage(PaymentTimeout, part.htlc)
                        is PayToOpenPart -> actions += actionForPayToOpenFailure(privateKey, PaymentTimeout, part.payToOpenRequest)
                    }
                }
            }
        }

        pending.minusAssign(keysToRemove)
        return actions
    }

    companion object {
        /** Convert an incoming htlc to a payment part abstraction. Payment parts are then summed together to reach the full payment amount. */
        private fun toPaymentPart(privateKey: PrivateKey, htlc: UpdateAddHtlc): Either<ProcessAddResult, HtlcPart> {
            // NB: IncomingPacket.decrypt does additional validation on top of IncomingPacket.decryptOnion
            return when (val decrypted = IncomingPacket.decrypt(htlc, privateKey)) {
                is Either.Left -> { // Unable to decrypt onion
                    val failureMsg = decrypted.value
                    val action = actionForFailureMessage(failureMsg, htlc)
                    Either.Left(ProcessAddResult(status = Status.REJECTED, actions = listOf(action), incomingPayment = null))
                }
                is Either.Right -> Either.Right(HtlcPart(htlc, decrypted.value))
            }
        }

        /**
         * Convert a incoming pay-to-open request to a payment part abstraction.
         * This is very similar to the processing of a htlc, except that we only have a packet, to decrypt into a final payload.
         */
        private fun toPaymentPart(privateKey: PrivateKey, payToOpenRequest: PayToOpenRequest): Either<ProcessAddResult, PayToOpenPart> {
            return when (val decrypted = IncomingPacket.decryptOnion(payToOpenRequest.paymentHash, payToOpenRequest.finalPacket, payToOpenRequest.finalPacket.payload.size(), privateKey)) {
                is Either.Left -> {
                    val failureMsg = decrypted.value
                    val action = actionForPayToOpenFailure(privateKey, failureMsg, payToOpenRequest)
                    Either.Left(ProcessAddResult(status = Status.REJECTED, actions = listOf(action), incomingPayment = null))
                }
                is Either.Right -> Either.Right(PayToOpenPart(payToOpenRequest, decrypted.value))
            }
        }

        private fun rejectPaymentPart(privateKey: PrivateKey, paymentPart: PaymentPart, incomingPayment: IncomingPayment?, currentBlockHeight: Int): ProcessAddResult {
            val failureMsg = IncorrectOrUnknownPaymentDetails(paymentPart.totalAmount, currentBlockHeight.toLong())
            val rejectedAction = when (paymentPart) {
                is HtlcPart -> actionForFailureMessage(failureMsg, paymentPart.htlc)
                is PayToOpenPart -> actionForPayToOpenFailure(privateKey, failureMsg, paymentPart.payToOpenRequest)
            }
            return ProcessAddResult(Status.REJECTED, listOf(rejectedAction), incomingPayment)
        }

        private fun actionForFailureMessage(msg: FailureMessage, htlc: UpdateAddHtlc, commit: Boolean = true): WrappedChannelEvent {
            val cmd: Command = when (msg) {
                is BadOnion -> CMD_FAIL_MALFORMED_HTLC(htlc.id, msg.onionHash, msg.code, commit)
                else -> CMD_FAIL_HTLC(htlc.id, CMD_FAIL_HTLC.Reason.Failure(msg), commit)
            }
            val channelEvent = ChannelEvent.ExecuteCommand(cmd)
            return WrappedChannelEvent(htlc.channelId, channelEvent)
        }

        private fun actionForPayToOpenFailure(privateKey: PrivateKey, failure: FailureMessage, payToOpenRequest: PayToOpenRequest): PayToOpenResponseEvent {
            val reason = CMD_FAIL_HTLC.Reason.Failure(failure)
            val encryptedReason = when (val result = OutgoingPacket.buildHtlcFailure(privateKey, payToOpenRequest.paymentHash, payToOpenRequest.finalPacket, reason)) {
                is Either.Right -> result.value
                is Either.Left -> null
            }
            return PayToOpenResponseEvent(PayToOpenResponse(payToOpenRequest.chainHash, payToOpenRequest.paymentHash, PayToOpenResponse.Result.Failure(encryptedReason)))
        }

        private fun minFinalCltvExpiry(incomingPayment: IncomingPayment, currentBlockHeight: Int): CltvExpiry {
            val minFinalCltvExpiryDelta = incomingPayment.paymentRequest.minFinalExpiryDelta ?: PaymentRequest.DEFAULT_MIN_FINAL_EXPIRY_DELTA
            return minFinalCltvExpiryDelta.toCltvExpiry(currentBlockHeight.toLong())
        }
    }

}<|MERGE_RESOLUTION|>--- conflicted
+++ resolved
@@ -57,15 +57,9 @@
         fun add(part: PaymentPart): PendingPayment = copy(parts = parts + part)
     }
 
-<<<<<<< HEAD
     private val logger by eclairLogger()
-    private val pending = mutableMapOf<ByteVector32, FinalPacketSet>()
-    private val privateKey get() = nodeParams.nodePrivateKey
-=======
-    private val logger = newEclairLogger()
     private val pending = mutableMapOf<ByteVector32, PendingPayment>()
     private val privateKey = nodeParams.nodePrivateKey
->>>>>>> 2ce3935d
 
     suspend fun createInvoice(
         paymentPreimage: ByteVector32,
@@ -88,7 +82,7 @@
                 )
             )
         )
-        logger.verbose { "h:$paymentHash using routing hints $extraHops" }
+        logger.debug { "h:$paymentHash using routing hints $extraHops" }
         val pr = PaymentRequest.create(
             nodeParams.chainHash,
             amount,
