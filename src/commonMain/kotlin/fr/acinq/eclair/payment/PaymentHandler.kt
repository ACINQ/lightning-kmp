package fr.acinq.eclair.payment

import fr.acinq.bitcoin.ByteVector32
import fr.acinq.eclair.MilliSatoshi
import fr.acinq.eclair.NodeParams
import fr.acinq.eclair.channel.*
import fr.acinq.eclair.io.*
import fr.acinq.eclair.utils.Either
import fr.acinq.eclair.utils.msat
import fr.acinq.eclair.wire.*
import org.kodein.log.Logger
import org.kodein.log.LoggerFactory

data class IncomingPayment(
	val paymentRequest: PaymentRequest,
	val paymentPreimage: ByteVector32
)

class PaymentHandler(
	val nodeParams: NodeParams
) {

	enum class ProcessedStatus {
		ACCEPTED,
		REJECTED,
		PENDING // neither accepted or rejected yet
	}

	data class ProcessAddResult(val status: ProcessedStatus, val actions: List<PeerEvent>)

	private val logger = LoggerFactory.default.newLogger(Logger.Tag(PaymentHandler::class))

	private data class FinalPacket(val htlc: UpdateAddHtlc, val onion: FinalPayload)
	private val pending = mutableMapOf<ByteVector32, Set<FinalPacket>>()

	private val privateKey get() = nodeParams.privateKey

	/**
	 * Processes an incoming htlc.
	 * Before calling this, the htlc must be committed and acked by both sides.
	 *
	 * @return A result that indicates whether or not the packet was
	 * accepted, rejected, or still pending (as the case may be for multipart payments).
	 * Also includes the list of actions to be queued.
	 */
	fun processAdd(
		htlc: UpdateAddHtlc,
		incomingPayment: IncomingPayment?,
		currentBlockHeight: Int
	): ProcessAddResult
	{
		// BOLT 04:
		//
		// - if the payment hash is unknown:
		//   - MUST fail the HTLC.
		//   - MUST return an incorrect_or_unknown_payment_details error.

		if (incomingPayment == null) {

			logger.warning { "received $htlc for which we don't have a preimage" }

			val msg = IncorrectOrUnknownPaymentDetails(htlc.amountMsat, currentBlockHeight.toLong())
			val action = actionForFailureMessage(msg, htlc)

			return ProcessAddResult(status = ProcessedStatus.REJECTED, actions = listOf(action))
		}

<<<<<<< HEAD
		// Try to decrypt to onion
		return when (val decrypted = IncomingPacket.decrypt(htlc, this.privateKey)) {
=======
		// Try to decrypt the onion
		when (val decrypted = IncomingPacket.decrypt(htlc, this.privateKey)) {
>>>>>>> 0b24b169

			is Either.Left -> { // Unable to decrypt onion

				val failureMessage = decrypted.value
				val action = actionForFailureMessage(failureMessage, htlc)

				ProcessAddResult(status = ProcessedStatus.REJECTED, actions = listOf(action))
			}
			is Either.Right -> {

				val onion = decrypted.value
				processAdd(htlc, onion, incomingPayment, currentBlockHeight)
			}
		}
	}

	private fun processAdd(
		htlc: UpdateAddHtlc,
		onion: FinalPayload,
		incomingPayment: IncomingPayment,
		currentBlockHeight: Int
	): ProcessAddResult
	{
		// BOLT 04:
		//
		// - if the payment_secret doesn't match the expected value for that payment_hash,
		//   or the payment_secret is required and is not present:
		//   - MUST fail the HTLC.
		//   - MUST return an incorrect_or_unknown_payment_details error.
		//
		//   Related: https://github.com/lightningnetwork/lightning-rfc/pull/671

		val paymentSecretExpected = incomingPayment.paymentRequest.paymentSecret
		val paymentSecretReceived = onion.paymentSecret

		if (paymentSecretExpected != paymentSecretReceived) {

			val msg = IncorrectOrUnknownPaymentDetails(onion.amount, currentBlockHeight.toLong())
			val action = actionForFailureMessage(msg, htlc)

			return ProcessAddResult(status = ProcessedStatus.REJECTED, actions = listOf(action))
		}

		if (onion.totalAmount > onion.amount) {

			// This is a multipart payment.
			// Forward to alternative logic handler.

			return processMpp(htlc, onion, incomingPayment, currentBlockHeight)
		}

		// BOLT 04:
		//
		// - if the amount paid is less than the amount expected:
		//   - MUST fail the HTLC.
		//   - MUST return an incorrect_or_unknown_payment_details error.
		//
		// - if the amount paid is more than twice the amount expected:
		//   - SHOULD fail the HTLC.
		//   - SHOULD return an incorrect_or_unknown_payment_details error.
		//
		//   Note: this allows the origin node to reduce information leakage by altering
		//   the amount while not allowing for accidental gross overpayment.

		val amountExpected = incomingPayment.paymentRequest.amount
		val amountReceived = onion.amount

		if (amountExpected != null) { // invoice amount may have been unspecified

			if ((amountReceived < amountExpected) || (amountReceived > amountExpected * 2)) {

				logger.warning { "received invalid amount: $amountReceived, expected: $amountExpected" }

				val msg = IncorrectOrUnknownPaymentDetails(onion.amount, currentBlockHeight.toLong())
				val action = actionForFailureMessage(msg, htlc)

				return ProcessAddResult(status = ProcessedStatus.REJECTED, actions = listOf(action))
			}
		}

		logger.info { "received $htlc for ${incomingPayment.paymentRequest}" }
		val action = WrappedChannelEvent(
			channelId = htlc.channelId,
			channelEvent = ExecuteCommand(CMD_FULFILL_HTLC(htlc.id, incomingPayment.paymentPreimage, commit = true))
		)

		return ProcessAddResult(status = ProcessedStatus.ACCEPTED, actions = listOf(action))
	}

	private fun processMpp(
		htlc: UpdateAddHtlc,
		onion: FinalPayload,
		incomingPayment: IncomingPayment,
		currentBlockHeight: Int
	): ProcessAddResult
	{
		val actions = mutableListOf<PeerEvent>()

		// Add <htlc, onion> tuple to pending set.
		//
		// NB: We need to update the `pending` map too. But we do that right before we return.

		val updatedPendingSet = (pending[htlc.paymentHash] ?: setOf()) + FinalPacket(htlc, onion)

		// Bolt 04:
		// - SHOULD fail the entire HTLC set if `total_msat` is not the same for all HTLCs in the set.

		val parts = updatedPendingSet.toTypedArray()

		val totalMsat: MilliSatoshi = parts[0].onion.totalAmount
		var totalMsatMismatch = false

		for (i in 1..parts.lastIndex) {

			if (parts[i].onion.totalAmount != totalMsat) {
				totalMsatMismatch = true
			}
		}

		if (totalMsatMismatch) {

			parts.forEach { part ->

				val msg = FinalIncorrectHtlcAmount(amount = part.onion.totalAmount)
				actions += actionForFailureMessage(msg, htlc)
			}

			logger.warning {
				"Discovered htlc set total_msat_mismatch."+
				" Failing entire set with paymentHash = ${incomingPayment.paymentRequest.paymentHash}"
			}

			pending.remove(htlc.paymentHash)
			return ProcessAddResult(status = ProcessedStatus.REJECTED, actions = actions)
		}

		// Bolt 04:
		// - if the total `amount_msat` of this HTLC set equals `total_msat`:
		//   - SHOULD fulfill all HTLCs in the HTLC set

		val cumulativeMsat = parts.fold(MilliSatoshi(0)) { acc, part -> acc + part.onion.amount }

		if (cumulativeMsat < totalMsat) {
			// Still waiting for more payments
			//
			// Future Work: This is where we need to request a timer/timeout action

			pending[htlc.paymentHash] = updatedPendingSet
			return ProcessAddResult(status = ProcessedStatus.PENDING, actions = actions)
		}

		// Accepting payment parts !

		for (part in parts) {

			val cmd = CMD_FULFILL_HTLC(
				id = part.htlc.id,
				r = incomingPayment.paymentPreimage,
				commit = true
			)
			val channelEvent = ExecuteCommand(command = cmd)
			val wrapper = WrappedChannelEvent(channelId = part.htlc.channelId, channelEvent = channelEvent)

			actions.add(wrapper)
		}

		pending.remove(htlc.paymentHash)
		return ProcessAddResult(status = ProcessedStatus.ACCEPTED, actions = actions)
	}

	private fun actionForFailureMessage(
		msg: FailureMessage,
		htlc: UpdateAddHtlc,
		commit: Boolean = true
	): WrappedChannelEvent
	{
		val reason = CMD_FAIL_HTLC.Reason.Failure(msg)

		val cmd = CMD_FAIL_HTLC(
			id = htlc.id,
			reason = reason,
			commit = commit
		)
		val channelEvent = ExecuteCommand(command = cmd)
		return WrappedChannelEvent(channelId = htlc.channelId, channelEvent = channelEvent)
	}
}<|MERGE_RESOLUTION|>--- conflicted
+++ resolved
@@ -65,13 +65,8 @@
 			return ProcessAddResult(status = ProcessedStatus.REJECTED, actions = listOf(action))
 		}
 
-<<<<<<< HEAD
-		// Try to decrypt to onion
+		// Try to decrypt the onion
 		return when (val decrypted = IncomingPacket.decrypt(htlc, this.privateKey)) {
-=======
-		// Try to decrypt the onion
-		when (val decrypted = IncomingPacket.decrypt(htlc, this.privateKey)) {
->>>>>>> 0b24b169
 
 			is Either.Left -> { // Unable to decrypt onion
 
