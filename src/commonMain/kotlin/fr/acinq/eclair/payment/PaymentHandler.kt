package fr.acinq.eclair.payment

import fr.acinq.bitcoin.ByteVector32
import fr.acinq.eclair.MilliSatoshi
import fr.acinq.eclair.NodeParams
import fr.acinq.eclair.channel.*
import fr.acinq.eclair.io.PeerEvent
import fr.acinq.eclair.io.WrappedChannelEvent
import fr.acinq.eclair.utils.Either
<<<<<<< HEAD
import fr.acinq.eclair.utils.newEclairLogger
import fr.acinq.eclair.utils.sum
import fr.acinq.eclair.wire.*
import org.kodein.log.Logger
import org.kodein.log.LoggerFactory
import org.kodein.log.newLogger
=======
import fr.acinq.eclair.utils.currentTimestampSeconds
import fr.acinq.eclair.utils.newEclairLogger
import fr.acinq.eclair.utils.sum
import fr.acinq.eclair.wire.*
>>>>>>> 28a10559

data class IncomingPayment(
    val paymentRequest: PaymentRequest,
    val paymentPreimage: ByteVector32
)

class PaymentHandler(
    val nodeParams: NodeParams
) {

    enum class ProcessedStatus {
        ACCEPTED,
        REJECTED,
        PENDING // neither accepted or rejected yet
    }

    data class ProcessAddResult(val status: ProcessedStatus, val actions: List<PeerEvent>)

<<<<<<< HEAD
    private val logger = newEclairLogger()
=======
    private data class FinalPacket( // htlc + decrypted onion
        val htlc: UpdateAddHtlc,
        val onion: FinalPayload
    )
>>>>>>> 28a10559

    private class FinalPacketSet { // htlc set + metadata
        val parts: Set<FinalPacket>
        val totalAmount: MilliSatoshi // all parts must have matching `total_msat`
        val mppStartedAt: Long // in seconds

        constructor(htlc: UpdateAddHtlc, onion: FinalPayload) {
            parts = setOf(FinalPacket(htlc, onion))
            totalAmount = onion.totalAmount
            mppStartedAt = currentTimestampSeconds()
        }

        private constructor(parts: Set<FinalPacket>, totalAmount: MilliSatoshi, mppStartedAt: Long) {
            this.parts = parts
            this.totalAmount = totalAmount
            this.mppStartedAt = mppStartedAt
        }

        fun add(htlc: UpdateAddHtlc, onion: FinalPayload): FinalPacketSet {
            return FinalPacketSet(
                parts = this.parts + FinalPacket(htlc, onion),
                totalAmount = this.totalAmount,
                mppStartedAt = this.mppStartedAt
            )
        }
    }

    private val logger = newEclairLogger()
    private val pending = mutableMapOf<ByteVector32, FinalPacketSet>()
    private val privateKey get() = nodeParams.nodePrivateKey

    /**
     * Processes an incoming htlc.
     * Before calling this, the htlc must be committed and acked by both sides.
     *
     * @return A result that indicates whether or not the packet was
     * accepted, rejected, or still pending (as the case may be for multipart payments).
     * Also includes the list of actions to be queued.
     */
    fun processAdd(
        htlc: UpdateAddHtlc,
        incomingPayment: IncomingPayment?,
        currentBlockHeight: Int
    ): ProcessAddResult {
        // Security note:
        // There are several checks we could perform before decrypting the onion.
        // However an error message here would differ from an error message below,
        // as we don't know the `onion.totalAmount` yet.
        // So to prevent any kind of information leakage, we always peel the onion first.

        // Try to decrypt the onion
        return when (val decrypted = IncomingPacket.decrypt(htlc, this.privateKey)) {

            is Either.Left -> { // Unable to decrypt onion

                val failureMessage = decrypted.value
                val action = actionForFailureMessage(failureMessage, htlc)
                ProcessAddResult(status = ProcessedStatus.REJECTED, actions = listOf(action))
            }
            is Either.Right -> {

                val onion = decrypted.value
                processAdd(htlc, onion, incomingPayment, currentBlockHeight)
            }
        }
    }

    private fun processAdd(
        htlc: UpdateAddHtlc,
        onion: FinalPayload,
        incomingPayment: IncomingPayment?,
        currentBlockHeight: Int
    ): ProcessAddResult {
        val failureMsg = IncorrectOrUnknownPaymentDetails(onion.totalAmount, currentBlockHeight.toLong())
        val failureAction = actionForFailureMessage(failureMsg, htlc)
        val rejectedResult = ProcessAddResult(status = ProcessedStatus.REJECTED, actions = listOf(failureAction))

        if (incomingPayment == null) {
            logger.warning { "received $htlc for which we don't have a preimage" }
            return rejectedResult
        }

        if (incomingPayment.paymentRequest.isExpired()) {
            logger.warning { "received payment for expired invoice" }
            return rejectedResult
        }

        val minFinalCltvExpiryDelta =
            incomingPayment.paymentRequest.minFinalExpiryDelta ?: PaymentRequest.DEFAULT_MIN_FINAL_EXPIRY_DELTA
        val minFinalCltvExpiry = minFinalCltvExpiryDelta.toCltvExpiry(currentBlockHeight.toLong())

        if (htlc.cltvExpiry < minFinalCltvExpiry) {
            logger.warning { "received payment with expiry too small: received(${htlc.cltvExpiry}) min($minFinalCltvExpiry)" }
            return rejectedResult
        }

        // BOLT 04:
        // - if the payment_secret doesn't match the expected value for that payment_hash,
        //   or the payment_secret is required and is not present:
        //   - MUST fail the HTLC.
        //   - MUST return an incorrect_or_unknown_payment_details error.
        //
        //   Related: https://github.com/lightningnetwork/lightning-rfc/pull/671
        //
        // NB: We always include a paymentSecret, and mark the feature as mandatory.

        val paymentSecretExpected = incomingPayment.paymentRequest.paymentSecret
        val paymentSecretReceived = onion.paymentSecret

        if (paymentSecretExpected != paymentSecretReceived) {
            logger.warning { "received payment with invalid paymentSecret" }
            return rejectedResult
        }

        // BOLT 04:
        // - if the amount paid is less than the amount expected:
        //   - MUST fail the HTLC.
        //   - MUST return an incorrect_or_unknown_payment_details error.
        //
        // - if the amount paid is more than twice the amount expected:
        //   - SHOULD fail the HTLC.
        //   - SHOULD return an incorrect_or_unknown_payment_details error.
        //
        //   Note: this allows the origin node to reduce information leakage by altering
        //   the amount while not allowing for accidental gross overpayment.

        val amountExpected = incomingPayment.paymentRequest.amount
        val amountReceived = onion.totalAmount

        if (amountExpected != null) { // invoice amount may have been unspecified

            if ((amountReceived < amountExpected) || (amountReceived > amountExpected * 2)) {
                logger.warning { "received invalid amount: $amountReceived, expected: $amountExpected" }
                return rejectedResult
            }
        }

        // All checks passed

        if (onion.totalAmount > onion.amount) {

            // This is a multipart payment.
            // Forward to alternative logic handler.
            return processMpp(htlc, onion, incomingPayment, currentBlockHeight)

        } else {

            logger.info { "received $htlc for ${incomingPayment.paymentRequest}" }
            val action = WrappedChannelEvent(
                channelId = htlc.channelId,
                channelEvent = ExecuteCommand(CMD_FULFILL_HTLC(htlc.id, incomingPayment.paymentPreimage, commit = true))
            )
            return ProcessAddResult(status = ProcessedStatus.ACCEPTED, actions = listOf(action))
        }
    }

    private fun processMpp(
        htlc: UpdateAddHtlc,
        onion: FinalPayload,
        incomingPayment: IncomingPayment,
        currentBlockHeight: Int
    ): ProcessAddResult {
        val actions = mutableListOf<PeerEvent>()

        // Add <htlc, onion> tuple to pending htlcSet.
        // NB: We need to update the `pending` map too. But we do that right before we return.

        val htlcSet = pending[htlc.paymentHash]?.add(htlc, onion) ?: FinalPacketSet(htlc, onion)
        val parts = htlcSet.parts.toTypedArray()

        // Bolt 04:
        // - SHOULD fail the entire HTLC set if `total_msat` is not the same for all HTLCs in the set.

        if (onion.totalAmount != htlcSet.totalAmount) {

            parts.forEach { part ->
                val msg = IncorrectOrUnknownPaymentDetails(part.onion.totalAmount, currentBlockHeight.toLong())
                actions += actionForFailureMessage(msg, part.htlc)
            }

            logger.warning {
                "Discovered htlc set total_msat_mismatch." +
                    " Failing entire set with paymentHash = ${htlc.paymentHash}"
            }

            pending.remove(htlc.paymentHash)
            return ProcessAddResult(status = ProcessedStatus.REJECTED, actions = actions)
        }

        // Bolt 04:
        // - if the total `amount_msat` of this HTLC set equals `total_msat`:
        //   - SHOULD fulfill all HTLCs in the HTLC set

        val cumulativeMsat = parts.map { it.onion.amount }.sum()

        if (cumulativeMsat < htlcSet.totalAmount) {
            // Still waiting for more payments

            pending[htlc.paymentHash] = htlcSet
            return ProcessAddResult(status = ProcessedStatus.PENDING, actions = actions)
        }

        // Accepting payment parts !

        for (part in parts) {

            val cmd = CMD_FULFILL_HTLC(
                id = part.htlc.id,
                r = incomingPayment.paymentPreimage,
                commit = true
            )
            val channelEvent = ExecuteCommand(command = cmd)
            val wrapper = WrappedChannelEvent(channelId = part.htlc.channelId, channelEvent = channelEvent)

            actions.add(wrapper)
        }

        pending.remove(htlc.paymentHash)
        return ProcessAddResult(status = ProcessedStatus.ACCEPTED, actions = actions)
    }

    fun checkPaymentsTimeout(
        currentTimestampSeconds: Long
    ): List<PeerEvent> {

        val actions = mutableListOf<PeerEvent>()
        val keysToRemove = mutableListOf<ByteVector32>()

        // BOLT 04:
        // - MUST fail all HTLCs in the HTLC set after some reasonable timeout.
        //   - SHOULD wait for at least 60 seconds after the initial HTLC.
        //   - SHOULD use mpp_timeout for the failure message.

        pending.forEach { (paymentHash, set) ->

            val isExpired = currentTimestampSeconds > (set.mppStartedAt + nodeParams.multiPartPaymentExpiry)
            if (isExpired) {
                keysToRemove += paymentHash
                set.parts.forEach { part ->
                    actions += actionForFailureMessage(msg = PaymentTimeout, htlc = part.htlc)
                }
            }
        }

        pending.minusAssign(keysToRemove)
        return actions
    }

    /**
     * Creates and returns a CMD_FAIL_HTLC (wrapped in a WrappedChannelEvent)
     */
    private fun actionForFailureMessage(
        msg: FailureMessage,
        htlc: UpdateAddHtlc,
        commit: Boolean = true
    ): WrappedChannelEvent {

        val cmd: Command = when (msg) {
            is BadOnion -> {
                CMD_FAIL_MALFORMED_HTLC(
                    id = htlc.id,
                    onionHash = msg.onionHash,
                    failureCode = msg.code,
                    commit = commit
                )
            }
            else -> {
                val reason = CMD_FAIL_HTLC.Reason.Failure(msg)
                CMD_FAIL_HTLC(
                    id = htlc.id,
                    reason = reason,
                    commit = commit
                )
            }
        }

        val channelEvent = ExecuteCommand(command = cmd)
        return WrappedChannelEvent(channelId = htlc.channelId, channelEvent = channelEvent)
    }
}<|MERGE_RESOLUTION|>--- conflicted
+++ resolved
@@ -7,19 +7,10 @@
 import fr.acinq.eclair.io.PeerEvent
 import fr.acinq.eclair.io.WrappedChannelEvent
 import fr.acinq.eclair.utils.Either
-<<<<<<< HEAD
-import fr.acinq.eclair.utils.newEclairLogger
-import fr.acinq.eclair.utils.sum
-import fr.acinq.eclair.wire.*
-import org.kodein.log.Logger
-import org.kodein.log.LoggerFactory
-import org.kodein.log.newLogger
-=======
 import fr.acinq.eclair.utils.currentTimestampSeconds
 import fr.acinq.eclair.utils.newEclairLogger
 import fr.acinq.eclair.utils.sum
 import fr.acinq.eclair.wire.*
->>>>>>> 28a10559
 
 data class IncomingPayment(
     val paymentRequest: PaymentRequest,
@@ -38,14 +29,10 @@
 
     data class ProcessAddResult(val status: ProcessedStatus, val actions: List<PeerEvent>)
 
-<<<<<<< HEAD
-    private val logger = newEclairLogger()
-=======
     private data class FinalPacket( // htlc + decrypted onion
         val htlc: UpdateAddHtlc,
         val onion: FinalPayload
     )
->>>>>>> 28a10559
 
     private class FinalPacketSet { // htlc set + metadata
         val parts: Set<FinalPacket>
