package fr.acinq.eclair.channel

import fr.acinq.bitcoin.*
import fr.acinq.bitcoin.Crypto.ripemd160
import fr.acinq.bitcoin.Crypto.sha256
import fr.acinq.bitcoin.Script.pay2wsh
import fr.acinq.bitcoin.Script.write
import fr.acinq.eclair.Eclair.MinimumFeeratePerKw
import fr.acinq.eclair.Feature
import fr.acinq.eclair.MilliSatoshi
import fr.acinq.eclair.NodeParams
import fr.acinq.eclair.blockchain.fee.OnchainFeerates
import fr.acinq.eclair.crypto.ChaCha20Poly1305
import fr.acinq.eclair.crypto.Generators
import fr.acinq.eclair.crypto.KeyManager
import fr.acinq.eclair.transactions.*
import fr.acinq.eclair.transactions.Scripts.multiSig2of2
import fr.acinq.eclair.transactions.Transactions.TransactionWithInputInfo.HtlcSuccessTx
import fr.acinq.eclair.transactions.Transactions.TransactionWithInputInfo.HtlcTimeoutTx
import fr.acinq.eclair.transactions.Transactions.commitTxFee
<<<<<<< HEAD
=======
import fr.acinq.eclair.transactions.Transactions.makeCommitTxOutputs
>>>>>>> cd2a8e72
import fr.acinq.eclair.utils.*
import fr.acinq.eclair.wire.AcceptChannel
import fr.acinq.eclair.wire.ClosingSigned
import fr.acinq.eclair.wire.OpenChannel
import fr.acinq.eclair.wire.UpdateAddHtlc
import fr.acinq.eclair.wire.UpdateFulfillHtlc
import org.kodein.log.Logger
import org.kodein.log.LoggerFactory
import kotlin.math.abs
import kotlin.math.max
import kotlin.math.min

object Helpers {

    val logger = LoggerFactory.default.newLogger(Logger.Tag(Helpers::class))

    /**
     * Returns the number of confirmations needed to safely handle the funding transaction,
     * we make sure the cumulative block reward largely exceeds the channel size.
     *
     * @param fundingSatoshis funding amount of the channel
     * @return number of confirmations needed
     */
    fun minDepthForFunding(nodeParams: NodeParams, fundingSatoshis: Satoshi): Int =
        if (fundingSatoshis <= Channel.MAX_FUNDING) nodeParams.minDepthBlocks
        else {
            val blockReward = 6.25f // this is true as of ~May 2020, but will be too large after 2024
            val scalingFactor = 15
            val btc = fundingSatoshis.toLong().toDouble() / 100_000_000L
            val blocksToReachFunding: Int = (((scalingFactor * btc) / blockReward) + 1).toInt()
            kotlin.math.max(nodeParams.minDepthBlocks, blocksToReachFunding)
        }

    /**
     * Called by the fundee
     */
    fun validateParamsFundee(nodeParams: NodeParams, open: OpenChannel, channelVersion: ChannelVersion, localFeeratePerKw: Long): ChannelVersion {
        // BOLT #2: if the chain_hash value, within the open_channel, message is set to a hash of a chain that is unknown to the receiver:
        // MUST reject the channel.
        if (nodeParams.chainHash != open.chainHash) throw InvalidChainHash(open.temporaryChannelId, local = nodeParams.chainHash, remote = open.chainHash)

        if (open.fundingSatoshis < nodeParams.minFundingSatoshis || open.fundingSatoshis > nodeParams.maxFundingSatoshis) throw InvalidFundingAmount(
            open.temporaryChannelId,
            open.fundingSatoshis,
            nodeParams.minFundingSatoshis,
            nodeParams.maxFundingSatoshis
        )

        // BOLT #2: Channel funding limits
        if (open.fundingSatoshis >= Channel.MAX_FUNDING && !nodeParams.features.hasFeature(Feature.Wumbo)) throw InvalidFundingAmount(open.temporaryChannelId, open.fundingSatoshis, nodeParams.minFundingSatoshis, Channel.MAX_FUNDING)

        // BOLT #2: The receiving node MUST fail the channel if: push_msat is greater than funding_satoshis * 1000.
        if (open.pushMsat.truncateToSatoshi() > open.fundingSatoshis) throw InvalidPushAmount(open.temporaryChannelId, open.pushMsat, open.fundingSatoshis.toMilliSatoshi())

        // BOLT #2: The receiving node MUST fail the channel if: to_self_delay is unreasonably large.
        if (open.toSelfDelay > Channel.MAX_TO_SELF_DELAY || open.toSelfDelay > nodeParams.maxToLocalDelayBlocks) throw ToSelfDelayTooHigh(open.temporaryChannelId, open.toSelfDelay, nodeParams.maxToLocalDelayBlocks)

        // BOLT #2: The receiving node MUST fail the channel if: max_accepted_htlcs is greater than 483.
        if (open.maxAcceptedHtlcs > Channel.MAX_ACCEPTED_HTLCS) throw InvalidMaxAcceptedHtlcs(open.temporaryChannelId, open.maxAcceptedHtlcs, Channel.MAX_ACCEPTED_HTLCS)

        // BOLT #2: The receiving node MUST fail the channel if: push_msat is greater than funding_satoshis * 1000.
        if (isFeeTooSmall(open.feeratePerKw)) throw FeerateTooSmall(open.temporaryChannelId, open.feeratePerKw)

        if (channelVersion.isSet(ChannelVersion.ZERO_RESERVE_BIT)) {
            // in zero-reserve channels, we don't make any requirements on the fundee's reserve (set by the funder in the open_message).
        } else {
            // BOLT #2: The receiving node MUST fail the channel if: dust_limit_satoshis is greater than channel_reserve_satoshis.
            if (open.dustLimitSatoshis > open.channelReserveSatoshis) throw DustLimitTooLarge(open.temporaryChannelId, open.dustLimitSatoshis, open.channelReserveSatoshis)
        }

        // BOLT #2: The receiving node MUST fail the channel if both to_local and to_remote amounts for the initial commitment
        // transaction are less than or equal to channel_reserve_satoshis (see BOLT 3).
        val (toLocalMsat, toRemoteMsat) = Pair(open.pushMsat, open.fundingSatoshis.toMilliSatoshi() - open.pushMsat)
        if (toLocalMsat.truncateToSatoshi() < open.channelReserveSatoshis && toRemoteMsat.truncateToSatoshi() < open.channelReserveSatoshis) {
            throw ChannelReserveNotMet(open.temporaryChannelId, toLocalMsat, toRemoteMsat, open.channelReserveSatoshis)
        }

        if (isFeeDiffTooHigh(open.feeratePerKw, localFeeratePerKw, nodeParams.onChainFeeConf.maxFeerateMismatch)) throw FeerateTooDifferent(open.temporaryChannelId, localFeeratePerKw, open.feeratePerKw)
        // only enforce dust limit check on mainnet
        if (nodeParams.chainHash == Block.LivenetGenesisBlock.hash) {
            if (open.dustLimitSatoshis < Channel.MIN_DUSTLIMIT) throw DustLimitTooSmall(open.temporaryChannelId, open.dustLimitSatoshis, Channel.MIN_DUSTLIMIT)
        }

        // we don't check that the funder's amount for the initial commitment transaction is sufficient for full fee payment
        // now, but it will be done later when we receive `funding_created`

        val reserveToFundingRatio = open.channelReserveSatoshis.toLong().toDouble() / max(open.fundingSatoshis.toLong(), 1)
        if (reserveToFundingRatio > nodeParams.maxReserveToFundingRatio) throw ChannelReserveTooHigh(open.temporaryChannelId, open.channelReserveSatoshis, reserveToFundingRatio, nodeParams.maxReserveToFundingRatio)

        return channelVersion
    }

    /**
     * Called by the funder
     */
    fun validateParamsFunder(nodeParams: NodeParams, open: OpenChannel, accept: AcceptChannel) {
        if (accept.maxAcceptedHtlcs > Channel.MAX_ACCEPTED_HTLCS) throw InvalidMaxAcceptedHtlcs(accept.temporaryChannelId, accept.maxAcceptedHtlcs, Channel.MAX_ACCEPTED_HTLCS)
        // only enforce dust limit check on mainnet
        if (nodeParams.chainHash == Block.LivenetGenesisBlock.hash) {
            if (accept.dustLimitSatoshis < Channel.MIN_DUSTLIMIT) throw DustLimitTooSmall(accept.temporaryChannelId, accept.dustLimitSatoshis, Channel.MIN_DUSTLIMIT)
        }

        // BOLT #2: The receiving node MUST fail the channel if: dust_limit_satoshis is greater than channel_reserve_satoshis.
        if (accept.dustLimitSatoshis > accept.channelReserveSatoshis) throw DustLimitTooLarge(accept.temporaryChannelId, accept.dustLimitSatoshis, accept.channelReserveSatoshis)

        // if minimum_depth is unreasonably large:
        // MAY reject the channel.
        if (accept.toSelfDelay > Channel.MAX_TO_SELF_DELAY || accept.toSelfDelay > nodeParams.maxToLocalDelayBlocks) throw ToSelfDelayTooHigh(accept.temporaryChannelId, accept.toSelfDelay, nodeParams.maxToLocalDelayBlocks)

        if ((open.channelVersion ?: ChannelVersion.STANDARD).isSet(ChannelVersion.ZERO_RESERVE_BIT)) {
            // in zero-reserve channels, we don't make any requirements on the fundee's reserve (set by the funder in the open_message).
        } else {
            // if channel_reserve_satoshis from the open_channel message is less than dust_limit_satoshis:
            // MUST reject the channel. Other fields have the same requirements as their counterparts in open_channel.
            if (open.channelReserveSatoshis < accept.dustLimitSatoshis) throw DustLimitAboveOurChannelReserve(accept.temporaryChannelId, accept.dustLimitSatoshis, open.channelReserveSatoshis)
        }

        // if channel_reserve_satoshis is less than dust_limit_satoshis within the open_channel message:
        //  MUST reject the channel.
        if (accept.channelReserveSatoshis < open.dustLimitSatoshis) throw ChannelReserveBelowOurDustLimit(accept.temporaryChannelId, accept.channelReserveSatoshis, open.dustLimitSatoshis)

        val reserveToFundingRatio = accept.channelReserveSatoshis.toLong().toDouble() / kotlin.math.max(open.fundingSatoshis.toLong(), 1)
        if (reserveToFundingRatio > nodeParams.maxReserveToFundingRatio) throw ChannelReserveTooHigh(open.temporaryChannelId, accept.channelReserveSatoshis, reserveToFundingRatio, nodeParams.maxReserveToFundingRatio)
    }

    /**
     * @param referenceFeePerKw reference fee rate per kiloweight
     * @param currentFeePerKw   current fee rate per kiloweight
     * @return the "normalized" difference between i.e local and remote fee rate: |reference - current| / avg(current, reference)
     */
    fun feeRateMismatch(referenceFeePerKw: Long, currentFeePerKw: Long): Double =
        abs((2.0 * (referenceFeePerKw - currentFeePerKw)) / (currentFeePerKw + referenceFeePerKw))

    /**
     * @param remoteFeeratePerKw remote fee rate per kiloweight
     * @return true if the remote fee rate is too small
     */
    fun isFeeTooSmall(remoteFeeratePerKw: Long): Boolean = remoteFeeratePerKw < MinimumFeeratePerKw

    /**
     * @param referenceFeePerKw       reference fee rate per kiloweight
     * @param currentFeePerKw         current fee rate per kiloweight
     * @param maxFeerateMismatchRatio maximum fee rate mismatch ratio
     * @return true if the difference between current and reference fee rates is too high.
     *         the actual check is |reference - current| / avg(current, reference) > mismatch ratio
     */
    fun isFeeDiffTooHigh(referenceFeePerKw: Long, currentFeePerKw: Long, maxFeerateMismatchRatio: Double): Boolean =
        feeRateMismatch(referenceFeePerKw, currentFeePerKw) > maxFeerateMismatchRatio


    /**
     * This indicates whether our side of the channel is above the reserve requested by our counterparty. In other words,
     * this tells if we can use the channel to make a payment.
     *
     */
    fun aboveReserve(commitments: Commitments): Boolean {
        val remoteCommit = when (commitments.remoteNextCommitInfo) {
            is Either.Left -> commitments.remoteNextCommitInfo.value.nextRemoteCommit
            else -> commitments.remoteCommit
        }
        val toRemoteSatoshis = remoteCommit.spec.toRemote.truncateToSatoshi()
        // NB: this is an approximation (we don't take network fees into account)
        return toRemoteSatoshis > commitments.remoteParams.channelReserve
    }

    /**
     * Tells whether or not their expected next remote commitment number matches with our data
     *
     * @return
     *         - true if parties are in sync or remote is behind
     *         - false if we are behind
     */
    fun checkLocalCommit(commitments: Commitments, nextRemoteRevocationNumber: Long): Boolean {
        return when {
            // they just sent a new commit_sig, we have received it but they didn't receive our revocation
            commitments.localCommit.index == nextRemoteRevocationNumber -> true
            // we are in sync
            commitments.localCommit.index == nextRemoteRevocationNumber + 1 -> true
            // remote is behind: we return true because things are fine on our side
            commitments.localCommit.index > nextRemoteRevocationNumber + 1 -> true
            // we are behind
            else -> false
        }
    }

    /**
     * Tells whether or not their expected next local commitment number matches with our data
     *
     * @return
     *         - true if parties are in sync or remote is behind
     *         - false if we are behind
     */
    fun checkRemoteCommit(commitments: Commitments, nextLocalCommitmentNumber: Long): Boolean {
        return when {
            commitments.remoteNextCommitInfo.isLeft ->
                when {
                    // we just sent a new commit_sig but they didn't receive it
                    nextLocalCommitmentNumber == commitments.remoteNextCommitInfo.left!!.nextRemoteCommit.index -> true
                    // we just sent a new commit_sig, they have received it but we haven't received their revocation
                    nextLocalCommitmentNumber == (commitments.remoteNextCommitInfo.left!!.nextRemoteCommit.index + 1) -> true
                    // they are behind
                    nextLocalCommitmentNumber < commitments.remoteNextCommitInfo.left!!.nextRemoteCommit.index -> true
                    else -> false
                }
            commitments.remoteNextCommitInfo.isRight ->
                when {
                    // they have acknowledged the last commit_sig we sent
                    nextLocalCommitmentNumber == (commitments.remoteCommit.index + 1) -> true
                    // they are behind
                    nextLocalCommitmentNumber < (commitments.remoteCommit.index + 1) -> true
                    else -> false
                }
            else -> false
        }
    }

    object Funding {

        fun makeFundingInputInfo(
            fundingTxId: ByteVector32,
            fundingTxOutputIndex: Int,
            fundingSatoshis: Satoshi,
            fundingPubkey1: PublicKey,
            fundingPubkey2: PublicKey
        ): Transactions.InputInfo {
            val fundingScript = multiSig2of2(fundingPubkey1, fundingPubkey2)
            val fundingTxOut = TxOut(fundingSatoshis, pay2wsh(fundingScript))
            return Transactions.InputInfo(
                OutPoint(fundingTxId, fundingTxOutputIndex.toLong()),
                fundingTxOut,
                ByteVector(write(fundingScript))
            )
        }

        data class FirstCommitTx(val localSpec: CommitmentSpec, val localCommitTx: Transactions.TransactionWithInputInfo.CommitTx, val remoteSpec: CommitmentSpec, val remoteCommitTx: Transactions.TransactionWithInputInfo.CommitTx)

        /**
         * Creates both sides's first commitment transaction
         *
         * @return (localSpec, localTx, remoteSpec, remoteTx, fundingTxOutput)
         */
        fun makeFirstCommitTxs(
            keyManager: KeyManager,
            channelVersion: ChannelVersion,
            temporaryChannelId: ByteVector32,
            localParams: LocalParams,
            remoteParams: RemoteParams,
            fundingAmount: Satoshi,
            pushMsat: MilliSatoshi,
            initialFeeratePerKw: Long,
            fundingTxHash: ByteVector32,
            fundingTxOutputIndex: Int,
            remoteFirstPerCommitmentPoint: PublicKey
        ): FirstCommitTx {
            val toLocalMsat = if (localParams.isFunder) MilliSatoshi(fundingAmount) - pushMsat else pushMsat
            val toRemoteMsat = if (localParams.isFunder) pushMsat else MilliSatoshi(fundingAmount) - pushMsat

            val localSpec = CommitmentSpec(setOf(), feeratePerKw = initialFeeratePerKw, toLocal = toLocalMsat, toRemote = toRemoteMsat)
            val remoteSpec = CommitmentSpec(setOf(), feeratePerKw = initialFeeratePerKw, toLocal = toRemoteMsat, toRemote = toLocalMsat)

            if (!localParams.isFunder) {
                // they are funder, therefore they pay the fee: we need to make sure they can afford it!
                val localToRemoteMsat = remoteSpec.toLocal
                val fees = commitTxFee(remoteParams.dustLimit, remoteSpec)
                val missing = localToRemoteMsat.truncateToSatoshi() - localParams.channelReserve - fees
                if (missing < Satoshi(0)) {
                    throw CannotAffordFees(temporaryChannelId, missing = -missing, reserve = localParams.channelReserve, fees = fees)
                }
            }

            val fundingPubKey = keyManager.fundingPublicKey(localParams.fundingKeyPath)
            val channelKeyPath = keyManager.channelKeyPath(localParams, channelVersion)
            val commitmentInput = makeFundingInputInfo(fundingTxHash, fundingTxOutputIndex, fundingAmount, fundingPubKey.publicKey, remoteParams.fundingPubKey)
            val localPerCommitmentPoint = keyManager.commitmentPoint(channelKeyPath, 0)
            val localCommitTx = Commitments.makeLocalTxs(keyManager, channelVersion, 0, localParams, remoteParams, commitmentInput, localPerCommitmentPoint, localSpec).first
            val remoteCommitTx = Commitments.makeRemoteTxs(keyManager, channelVersion, 0, localParams, remoteParams, commitmentInput, remoteFirstPerCommitmentPoint, remoteSpec).first

            return FirstCommitTx(localSpec, localCommitTx, remoteSpec, remoteCommitTx)
        }
    }

    object Closing {
<<<<<<< HEAD
        // used only to compute tx weights and estimate fees
        private val dummyPublicKey by lazy { PrivateKey(ByteArray(32) { 1.toByte() }).publicKey() }
=======
        /**
         * Checks if a channel is closed (i.e. its closing tx has been confirmed)
         *
         * @param closing                      channel state data
         * @param additionalConfirmedTx_opt additional confirmed transaction; we need this for the mutual close scenario
         *                                  because we don't store the closing tx in the channel state
         * @return the channel closing type, if applicable
         */
        fun HasCommitments.isClosed(additionalConfirmedTx_opt: Transaction?): ClosingType? {
            if(this !is fr.acinq.eclair.channel.Closing) return null

            return when {
                mutualClosePublished.contains(additionalConfirmedTx_opt) ->
                    additionalConfirmedTx_opt?.let { MutualClose(it) }
                localCommitPublished != null && localCommitPublished.isLocalCommitDone() ->
                    LocalClose(commitments.localCommit, localCommitPublished)
                remoteCommitPublished != null && remoteCommitPublished.isRemoteCommitDone() ->
                    CurrentRemoteClose(commitments.remoteCommit, remoteCommitPublished)
                nextRemoteCommitPublished != null &&
                        commitments.remoteNextCommitInfo.isLeft &&
                        nextRemoteCommitPublished.isRemoteCommitDone() ->
                    NextRemoteClose(
                        commitments.remoteNextCommitInfo.left?.nextRemoteCommit ?: error("remoteNextCommitInfo must be defined"),
                        nextRemoteCommitPublished
                    )
                futureRemoteCommitPublished != null && futureRemoteCommitPublished.isRemoteCommitDone() ->
                    RecoveryClose(futureRemoteCommitPublished)
                revokedCommitPublished.any { it.isRevokedCommitDone() } ->
                    RevokedClose(revokedCommitPublished.first { it.isRevokedCommitDone() })
                else -> null
            }
        }

        /**
         * A local commit is considered done when:
         * - all commitment tx outputs that we can spend have been spent and confirmed (even if the spending tx was not ours)
         * - all 3rd stage txes (txes spending htlc txes) have been confirmed
         */
        private fun LocalCommitPublished.isLocalCommitDone(): Boolean {
            // is the commitment tx buried? (we need to check this because we may not have any outputs)
            val isCommitTxConfirmed = irrevocablySpent.values.toSet().contains(commitTx.txid)
            // are there remaining spendable outputs from the commitment tx? we just subtract all known spent outputs from the ones we control
            val commitOutputsSpendableByUs = buildList {
                claimMainDelayedOutputTx?.let { add(it) }
                addAll(htlcSuccessTxs)
                addAll(htlcTimeoutTxs)
            }.flatMap { it.txIn.map(TxIn::outPoint) }.toSet() - irrevocablySpent.keys

            // which htlc delayed txes can we expect to be confirmed?
            val unconfirmedHtlcDelayedTxes = claimHtlcDelayedTxs
                // only the txes which parents are already confirmed may get confirmed (note that this also eliminates outputs that have been double-spent by a competing tx)
                .filter { tx -> (tx.txIn.map { it.outPoint.txid }.toSet() - irrevocablySpent.values).isEmpty() }
                // has the tx already been confirmed?
                .filterNot { tx -> irrevocablySpent.values.toSet().contains(tx.txid) }

            return isCommitTxConfirmed && commitOutputsSpendableByUs.isEmpty() && unconfirmedHtlcDelayedTxes.isEmpty()
        }

        /**
         * A remote commit is considered done when all commitment tx outputs that we can spend have been spent and confirmed
         * (even if the spending tx was not ours).
         */
        private fun RemoteCommitPublished.isRemoteCommitDone(): Boolean {
            // is the commitment tx buried? (we need to check this because we may not have any outputs)
            val isCommitTxConfirmed = irrevocablySpent.values.toSet().contains(commitTx.txid)
            // are there remaining spendable outputs from the commitment tx?
            val commitOutputsSpendableByUs = buildList {
                claimMainOutputTx?.let { add(it) }
                addAll(claimHtlcSuccessTxs)
                addAll(claimHtlcTimeoutTxs)
            }.flatMap { it.txIn.map(TxIn::outPoint) }.toSet() - irrevocablySpent.keys

            return isCommitTxConfirmed && commitOutputsSpendableByUs.isEmpty()
        }

        /**
         * A remote commit is considered done when all commitment tx outputs that we can spend have been spent and confirmed
         * (even if the spending tx was not ours).
         */
        private fun RevokedCommitPublished.isRevokedCommitDone(): Boolean {
            // is the commitment tx buried? (we need to check this because we may not have any outputs)
            val isCommitTxConfirmed = irrevocablySpent.values.toSet().contains(commitTx.txid)
            // are there remaining spendable outputs from the commitment tx?
            val commitOutputsSpendableByUs = buildList {
                claimMainOutputTx?.let { add(it) }
                mainPenaltyTx?.let { add(it) }
                addAll(htlcPenaltyTxs)
            }.flatMap { it.txIn.map(TxIn::outPoint) }.toSet() - irrevocablySpent.keys

            // which htlc delayed txes can we expect to be confirmed?
            val unconfirmedHtlcDelayedTxes = claimHtlcDelayedPenaltyTxs
                // only the txes which parents are already confirmed may get confirmed (note that this also eliminates outputs that have been double-spent by a competing tx)
                .filter { tx -> (tx.txIn.map { it.outPoint.txid }.toSet() - irrevocablySpent.values).isEmpty() }
                // has the tx already been confirmed?
                .filterNot { tx -> irrevocablySpent.values.toSet().contains(tx.txid) }

            return isCommitTxConfirmed && commitOutputsSpendableByUs.isEmpty() && unconfirmedHtlcDelayedTxes.isEmpty()
        }

        /**
         * Claim all the HTLCs that we've received from our current commit tx. This will be
         * done using 2nd stage HTLC transactions
         *
         * @param commitments our commitment data, which include payment preimages
         * @return a list of transactions (one per HTLC that we can claim)
         */
        fun claimCurrentLocalCommitTxOutputs(keyManager: KeyManager, commitments: Commitments, tx: Transaction, feerates: OnchainFeerates): LocalCommitPublished {
            val localCommit = commitments.localCommit
            val localParams = commitments.localParams
            val channelVersion = commitments.channelVersion
            require(localCommit.publishableTxs.commitTx.tx.txid == tx.txid) { "txid mismatch, provided tx is not the current local commit tx" }
            val channelKeyPath = keyManager.channelKeyPath(localParams, channelVersion)
            val localPerCommitmentPoint = keyManager.commitmentPoint(channelKeyPath, commitments.localCommit.index)
            val localRevocationPubkey = Generators.revocationPubKey(commitments.remoteParams.revocationBasepoint, localPerCommitmentPoint)
            val localDelayedPubkey = Generators.derivePubKey(keyManager.delayedPaymentPoint(channelKeyPath).publicKey, localPerCommitmentPoint)
            val feeratePerKwDelayed = feerates.claimMainFeeratePerKw

            // first we will claim our main output as soon as the delay is over
            val mainDelayedTx = generateTx("main-delayed-output") {
                Transactions.makeClaimDelayedOutputTx(
                    tx,
                    localParams.dustLimit,
                    localRevocationPubkey,
                    commitments.remoteParams.toSelfDelay,
                    localDelayedPubkey,
                    localParams.defaultFinalScriptPubKey.toByteArray(),
                    feeratePerKwDelayed
                )
            }?.let {
                val sig = keyManager.sign(it, keyManager.delayedPaymentPoint(channelKeyPath), localPerCommitmentPoint)
                Transactions.addSigs(it, sig).tx
            }

            // those are the preimages to existing received htlcs
            val preimages = commitments.localChanges.all.filterIsInstance<UpdateFulfillHtlc>().map { it.paymentPreimage }

            val htlcTxes = localCommit.publishableTxs.htlcTxsAndSigs.mapNotNull {
                val (txinfo, localSig, remoteSig) = it

                when(txinfo) {
                    // incoming htlc for which we have the preimage: we spend it directly
                    is HtlcSuccessTx -> {
                        preimages.firstOrNull { r -> sha256(r).toByteVector() == txinfo.paymentHash }?.let { preimage ->
                            Transactions.addSigs(txinfo, localSig, remoteSig, preimage)
                        }
                    }
                    // (incoming htlc for which we don't have the preimage: nothing to do, it will timeout eventually and they will get their funds back)

                    // outgoing htlc: they may or may not have the preimage, the only thing to do is try to get back our funds after timeout
                    is HtlcTimeoutTx -> Transactions.addSigs(txinfo, localSig, remoteSig)
                    else -> null
                }

            }

            // all htlc output to us are delayed, so we need to claim them as soon as the delay is over
            val htlcDelayedTxes = htlcTxes.mapNotNull { txinfo ->
                generateTx("claim-htlc-delayed") {
                    Transactions.makeClaimDelayedOutputTx(
                        txinfo.tx,
                        localParams.dustLimit,
                        localRevocationPubkey,
                        commitments.remoteParams.toSelfDelay,
                        localDelayedPubkey,
                        localParams.defaultFinalScriptPubKey.toByteArray(),
                        feeratePerKwDelayed
                    )
                }?.let {
                    val sig = keyManager.sign(it, keyManager.delayedPaymentPoint(channelKeyPath), localPerCommitmentPoint)
                    Transactions.addSigs(it, sig).tx
                }
            }


            return LocalCommitPublished(
                commitTx = tx,
                claimMainDelayedOutputTx = mainDelayedTx,
                htlcSuccessTxs = htlcTxes.filterIsInstance<HtlcSuccessTx>().map(HtlcSuccessTx::tx),
                htlcTimeoutTxs = htlcTxes.filterIsInstance<HtlcTimeoutTx>().map(HtlcTimeoutTx::tx),
                claimHtlcDelayedTxs = htlcDelayedTxes
            )
        }

        /**
         * Claim all the HTLCs that we've received from their current commit tx, if the channel used option_static_remotekey
         * we don't need to claim our main output because it directly pays to one of our wallet's p2wpkh addresses.
         *
         * @param commitments  our commitment data, which include payment preimages
         * @param remoteCommit the remote commitment data to use to claim outputs (it can be their current or next commitment)
         * @param tx           the remote commitment transaction that has just been published
         * @return a list of transactions (one per HTLC that we can claim)
         */
        fun claimRemoteCommitTxOutputs(keyManager: KeyManager, commitments: Commitments, remoteCommit: RemoteCommit, tx: Transaction, feerates: OnchainFeerates): RemoteCommitPublished {
            val channelVersion = commitments.channelVersion
            val localParams = commitments.localParams
            val remoteParams = commitments.remoteParams
            val commitInput = commitments.commitInput
            val (remoteCommitTx, _, _) = Commitments.makeRemoteTxs(keyManager, channelVersion, remoteCommit.index, localParams, remoteParams, commitInput, remoteCommit.remotePerCommitmentPoint, remoteCommit.spec)
            require(remoteCommitTx.tx.txid == tx.txid) { "txid mismatch, provided tx is not the current remote commit tx" }
            val channelKeyPath = keyManager.channelKeyPath(localParams, channelVersion)
            val localFundingPubkey = keyManager.fundingPublicKey(localParams.fundingKeyPath).publicKey
            val localHtlcPubkey = Generators.derivePubKey(keyManager.htlcPoint(channelKeyPath).publicKey, remoteCommit.remotePerCommitmentPoint)
            val remoteHtlcPubkey = Generators.derivePubKey(remoteParams.htlcBasepoint, remoteCommit.remotePerCommitmentPoint)
            val remoteRevocationPubkey = Generators.revocationPubKey(keyManager.revocationPoint(channelKeyPath).publicKey, remoteCommit.remotePerCommitmentPoint)
            val remoteDelayedPaymentPubkey = Generators.derivePubKey(remoteParams.delayedPaymentBasepoint, remoteCommit.remotePerCommitmentPoint)
            val localPaymentPubkey = Generators.derivePubKey(keyManager.paymentPoint(channelKeyPath).publicKey, remoteCommit.remotePerCommitmentPoint)
          //val outputs = makeCommitTxOutputs(!localParams.isFunder, remoteParams.dustLimit, remoteRevocationPubkey, localParams.toSelfDelay, remoteDelayedPaymentPubkey, localPaymentPubkey, remoteHtlcPubkey, localHtlcPubkey, remoteParams.fundingPubKey, localFundingPubkey, remoteCommit.spec, commitments.commitmentFormat)
            val outputs = makeCommitTxOutputs(!localParams.isFunder, remoteParams.dustLimit, remoteRevocationPubkey, localParams.toSelfDelay, remoteDelayedPaymentPubkey, localPaymentPubkey, remoteHtlcPubkey, localHtlcPubkey, remoteCommit.spec)

            // we need to use a rather high fee for htlc-claim because we compete with the counterparty
            val feeratePerKwHtlc = feerates.commitmentFeeratePerKw

            // those are the preimages to existing received htlcs
            val preimages = commitments.localChanges.all.filterIsInstance<UpdateFulfillHtlc>().map { it.paymentPreimage }

            // remember we are looking at the remote commitment so IN for them is really OUT for us and vice versa

            val claimHtlcSuccessTxs = remoteCommit.spec.htlcs.filterIsInstance<OutgoingHtlc>().map { it.add }.mapNotNull { add ->
                    // incoming htlc for which we have the preimage: we spend it directly.
                    // NB: we are looking at the remote's commitment, from its point of view it's an outgoing htlc.
                    preimages.firstOrNull { r -> sha256(r).toByteVector() == add.paymentHash }?.let { preimage ->
                        generateTx("claim-htlc-success") {
                            Transactions.makeClaimHtlcSuccessTx(
                                remoteCommitTx.tx,
                                outputs,
                                localParams.dustLimit,
                                localHtlcPubkey,
                                remoteHtlcPubkey,
                                remoteRevocationPubkey,
                                localParams.defaultFinalScriptPubKey.toByteArray(),
                                add,
                                feeratePerKwHtlc
                            )
                        }?.let {
                            val sig = keyManager.sign(it, keyManager.htlcPoint(channelKeyPath), remoteCommit.remotePerCommitmentPoint)
                            Transactions.addSigs(it, sig, preimage).tx
                        }
                    }
                }

            val claimHtlcTimeoutTxs = remoteCommit.spec.htlcs.filterIsInstance<IncomingHtlc>().map { it.add }.mapNotNull { add ->
                    // (incoming htlc for which we don't have the preimage: nothing to do, it will timeout eventually and they will get their funds back)
                    // outgoing htlc: they may or may not have the preimage, the only thing to do is try to get back our funds after timeout
                    generateTx("claim-htlc-timeout") {
                        Transactions.makeClaimHtlcTimeoutTx(
                            remoteCommitTx.tx,
                            outputs,
                            localParams.dustLimit,
                            localHtlcPubkey,
                            remoteHtlcPubkey,
                            remoteRevocationPubkey,
                            localParams.defaultFinalScriptPubKey.toByteArray(),
                            add,
                            feeratePerKwHtlc
                        )
                    }?.let {
                        val sig = keyManager.sign(it, keyManager.htlcPoint(channelKeyPath), remoteCommit.remotePerCommitmentPoint)
                        Transactions.addSigs(it, sig).tx
                    }
                }

            return if (channelVersion.hasStaticRemotekey) {
                RemoteCommitPublished(commitTx = tx, claimHtlcSuccessTxs = claimHtlcSuccessTxs, claimHtlcTimeoutTxs = claimHtlcTimeoutTxs)
            } else {
                claimRemoteCommitMainOutput(keyManager, commitments, remoteCommit.remotePerCommitmentPoint, tx, feerates.claimMainFeeratePerKw).copy(
                    claimHtlcSuccessTxs = claimHtlcSuccessTxs,
                    claimHtlcTimeoutTxs = claimHtlcTimeoutTxs
                )
            }
        }

        /**
         * Claim our Main output only, not used if option_static_remotekey was negotiated
         *
         * @param commitments              either our current commitment data in case of usual remote uncooperative closing
         *                                 or our outdated commitment data in case of data loss protection procedure; in any case it is used only
         *                                 to get some constant parameters, not commitment data
         * @param remotePerCommitmentPoint the remote perCommitmentPoint corresponding to this commitment
         * @param tx                       the remote commitment transaction that has just been published
         * @return a list of transactions (one per HTLC that we can claim)
         */
        private fun claimRemoteCommitMainOutput(keyManager: KeyManager, commitments: Commitments, remotePerCommitmentPoint: PublicKey, tx: Transaction, claimMainFeeratePerKw: Long): RemoteCommitPublished {
            val channelKeyPath = keyManager.channelKeyPath(commitments.localParams, commitments.channelVersion)
            val localPubkey = Generators.derivePubKey(keyManager.paymentPoint(channelKeyPath).publicKey, remotePerCommitmentPoint)

            val mainTx = generateTx("claim-p2wpkh-output") {
                Transactions.makeClaimP2WPKHOutputTx(
                    tx,
                    commitments.localParams.dustLimit,
                    localPubkey,
                    commitments.localParams.defaultFinalScriptPubKey.toByteArray(),
                    claimMainFeeratePerKw
                )
            }?.let {
                val sig = keyManager.sign(it, keyManager.paymentPoint(channelKeyPath), remotePerCommitmentPoint)
                Transactions.addSigs(it, localPubkey, sig).tx
            }

            return RemoteCommitPublished(commitTx = tx, claimMainOutputTx = mainTx)
        }

        /**
         * When an unexpected transaction spending the funding tx is detected:
         * 1) we find out if the published transaction is one of remote's revoked txs
         * 2) and then:
         * a) if it is a revoked tx we build a set of transactions that will punish them by stealing all their funds
         * b) otherwise there is nothing we can do
         *
         * @return a [[RevokedCommitPublished]] object containing penalty transactions if the tx is a revoked commitment
         */
        fun claimRevokedRemoteCommitTxOutputs(keyManager: KeyManager, commitments: Commitments, tx: Transaction, feerates: OnchainFeerates): RevokedCommitPublished? {
            val channelVersion = commitments.channelVersion
            val localParams = commitments.localParams
            val remoteParams = commitments.remoteParams

            require(tx.txIn.size == 1) { "commitment tx should have 1 input" }

            val channelKeyPath = keyManager.channelKeyPath(localParams, channelVersion)
            val obscuredTxNumber = Transactions.decodeTxNumber(tx.txIn.first().sequence, tx.lockTime)
            val localPaymentPoint = if (channelVersion.isSet(ChannelVersion.USE_STATIC_REMOTEKEY_BIT)) {
                localParams.localPaymentBasepoint ?: error("localParams.localPaymentBasepoint must be not be null")
            } else {
                keyManager.paymentPoint(channelKeyPath).publicKey
            }

            // this tx has been published by remote, so we need to invert local/remote params
            val txnumber = Transactions.obscuredCommitTxNumber(obscuredTxNumber, !localParams.isFunder, remoteParams.paymentBasepoint, localPaymentPoint)
            require(txnumber <= 0xffffffffffffL) { "txnumber must be lesser than 48 bits long" }
            logger.warning { "a revoked commit has been published with txnumber=$txnumber" }

            // now we know what commit number this tx is referring to, we can derive the commitment point from the shachain
            val hash = commitments.remotePerCommitmentSecrets.getHash(0xFFFFFFFFFFFFL - txnumber) ?: return null

            val remotePerCommitmentSecret = PrivateKey.fromHex(hash.toHex())
            val remotePerCommitmentPoint = remotePerCommitmentSecret.publicKey()
            val remoteDelayedPaymentPubkey =
                Generators.derivePubKey(remoteParams.delayedPaymentBasepoint, remotePerCommitmentPoint)
            val remoteRevocationPubkey = Generators.revocationPubKey(
                keyManager.revocationPoint(channelKeyPath).publicKey,
                remotePerCommitmentPoint
            )
//            val remoteHtlcPubkey = Generators.derivePubKey(remoteParams.htlcBasepoint, remotePerCommitmentPoint)
            val localPaymentPubkey =
                Generators.derivePubKey(keyManager.paymentPoint(channelKeyPath).publicKey, remotePerCommitmentPoint)
//            val localHtlcPubkey =
//                Generators.derivePubKey(keyManager.htlcPoint(channelKeyPath).publicKey, remotePerCommitmentPoint)

            val feeratePerKwMain = feerates.claimMainFeeratePerKw
            // we need to use a high fee here for punishment txes because after a delay they can be spent by the counterparty
            val feeratePerKwPenalty = feerates.fastFeeratePerKw

            // first we will claim our main output right away
            val mainTx = when {
                channelVersion.hasStaticRemotekey -> {
                    logger.info { "channel uses option_static_remotekey, not claiming our p2wpkh output" }
                    null
                }
                else -> generateTx("claim-p2wpkh-output") {
                    Transactions.makeClaimP2WPKHOutputTx(
                        tx,
                        localParams.dustLimit,
                        localPaymentPubkey,
                        localParams.defaultFinalScriptPubKey.toByteArray(),
                        feeratePerKwMain
                    )
                }?.let {
                    val sig = keyManager.sign(it, keyManager.paymentPoint(channelKeyPath), remotePerCommitmentPoint)
                    Transactions.addSigs(it, localPaymentPubkey, sig).tx
                }
            }

            // then we punish them by stealing their main output
            val mainPenaltyTx = generateTx("main-penalty") {
                Transactions.makeMainPenaltyTx(
                    tx,
                    localParams.dustLimit,
                    remoteRevocationPubkey,
                    localParams.defaultFinalScriptPubKey.toByteArray(),
                    localParams.toSelfDelay,
                    remoteDelayedPaymentPubkey,
                    feeratePerKwPenalty
                )
            }?.let {
                val sig = keyManager.sign(it, keyManager.revocationPoint(channelKeyPath), remotePerCommitmentSecret)
                Transactions.addSigs(it, sig).tx
            }

            // we retrieve the information needed to rebuild htlc scripts
//                commitments.localCommit.spec.htlcs.map { it.add.paymentHash to it.add.cltvExpiry }
            // TODO handling toRemote / toLocal
            //  We need to find a way to retrieve previous htlcs from revoked commit tx
                // from ECLAIR-CORE val htlcInfos = db.listHtlcInfos(commitments.channelId, txnumber)
            //  val htlcInfos = commitments.remoteCommit.spec.htlcs.map { it.add.paymentHash to it.add.cltvExpiry }
            //  logger.info{ "got htlcs=${htlcInfos.size} for txnumber=$txnumber" }
            //                val htlcsRedeemScripts =
            //                    htlcInfos.map { (paymentHash, cltvExpiry) ->
            //                        val htlcsReceived = Scripts.htlcReceived(
            //                            remoteHtlcPubkey,
            //                            localHtlcPubkey,
            //                            remoteRevocationPubkey,
            //                            Crypto.ripemd160(paymentHash),
            //                            cltvExpiry
            //                        )
            //                        val htlcsOffered = Scripts.htlcOffered(
            //                            remoteHtlcPubkey,
            //                            localHtlcPubkey,
            //                            remoteRevocationPubkey,
            //                            Crypto.ripemd160(paymentHash)
            //                        )
            //                        htlcsReceived + htlcsOffered
            //                    }.map { redeemScript -> Script.write(pay2wsh(redeemScript)) to Script.write(redeemScript) }
            //                        .toMap()
            //              and finally we steal the htlc outputs
            //                val htlcPenaltyTxs = tx.txOut.mapIndexedNotNull { outputIndex, txOut ->
            //                    htlcsRedeemScripts[txOut.publicKeyScript.toByteArray()]?.let { htlcRedeemScript ->
            //                        generateTx("htlc-penalty") {
            //                            Transactions.makeHtlcPenaltyTx(
            //                                tx,
            //                                outputIndex,
            //                                htlcRedeemScript,
            //                                localParams.dustLimit,
            //                                localParams.defaultFinalScriptPubKey.toByteArray(),
            //                                feeratePerKwPenalty
            //                            )
            //                        }?.let { htlcPenalty ->
            //                            val sig = keyManager.sign(htlcPenalty, keyManager.revocationPoint(channelKeyPath))
            //                            Transactions.addSigs(htlcPenalty, sig, remoteRevocationPubkey).tx
            //                        }
            //                    }
            //                }

            return RevokedCommitPublished(
                commitTx = tx,
                claimMainOutputTx = mainTx,
                mainPenaltyTx = mainPenaltyTx,
//                    htlcPenaltyTxs = htlcPenaltyTxs
            )
        }

        /**
         * Claims the output of an [[HtlcSuccessTx]] or [[HtlcTimeoutTx]] transaction using a revocation key.
         *
         * In case a revoked commitment with pending HTLCs is published, there are two ways the HTLC outputs can be taken as punishment:
         * - by spending the corresponding output of the commitment tx, using [[HtlcPenaltyTx]] that we generate as soon as we detect that a revoked commit
         * as been spent; note that those transactions will compete with [[HtlcSuccessTx]] and [[HtlcTimeoutTx]] published by the counterparty.
         * - by spending the delayed output of [[HtlcSuccessTx]] and [[HtlcTimeoutTx]] if those get confirmed; because the output of these txes is protected by
         * an OP_CSV delay, we will have time to spend them with a revocation key. In that case, we generate the spending transactions "on demand",
         * this is the purpose of this method.
         */
        fun claimRevokedHtlcTxOutputs(keyManager: KeyManager, commitments: Commitments, revokedCommitPublished: RevokedCommitPublished, htlcTx: Transaction, feerates: OnchainFeerates): Pair<RevokedCommitPublished, Transaction?> {
            val claimTxes = buildList {
                revokedCommitPublished.claimMainOutputTx?.let { add(it) }
                revokedCommitPublished.mainPenaltyTx?.let { add(it) }
                addAll(revokedCommitPublished.htlcPenaltyTxs)
            }

            if (htlcTx.txIn.map { it.outPoint.txid }.contains(revokedCommitPublished.commitTx.txid) &&
                !claimTxes.map { it.txid }.toSet().contains(htlcTx.txid)
            ) {
                logger.info { "looks like txid=${htlcTx.txid} could be a 2nd level htlc tx spending revoked commit txid=${revokedCommitPublished.commitTx.txid}" }
                // Let's assume that htlcTx is an HtlcSuccessTx or HtlcTimeoutTx and try to generate a tx spending its output using a revocation key
                val localParams = commitments.localParams
                val channelVersion = commitments.channelVersion
                val remoteParams = commitments.remoteParams
                val remotePerCommitmentSecrets = commitments.remotePerCommitmentSecrets

                val tx = revokedCommitPublished.commitTx
                val obscuredTxNumber = Transactions.decodeTxNumber(tx.txIn.first().sequence, tx.lockTime)
                val channelKeyPath = keyManager.channelKeyPath(localParams, channelVersion)

                // this tx has been published by remote, so we need to invert local/remote params
                val txnumber = Transactions.obscuredCommitTxNumber(
                    obscuredTxNumber,
                    !localParams.isFunder,
                    remoteParams.paymentBasepoint,
                    keyManager.paymentPoint(channelKeyPath).publicKey
                )
                // now we know what commit number this tx is referring to, we can derive the commitment point from the shachain
                val hash = remotePerCommitmentSecrets.getHash(0xFFFFFFFFFFFFL - txnumber) ?: return revokedCommitPublished to null

                val remotePerCommitmentSecret = PrivateKey(hash)
                val remotePerCommitmentPoint = remotePerCommitmentSecret.publicKey()
                val remoteDelayedPaymentPubkey =
                    Generators.derivePubKey(remoteParams.delayedPaymentBasepoint, remotePerCommitmentPoint)
                val remoteRevocationPubkey = Generators.revocationPubKey(
                    keyManager.revocationPoint(channelKeyPath).publicKey,
                    remotePerCommitmentPoint
                )

                // we need to use a high fee here for punishment txes because after a delay they can be spent by the counterparty
                val feeratePerKwPenalty = feerates.fastFeeratePerKw

                val signedTx = generateTx("claim-htlc-delayed-penalty") {
                    Transactions.makeClaimDelayedOutputPenaltyTx(
                        htlcTx,
                        localParams.dustLimit,
                        remoteRevocationPubkey,
                        localParams.toSelfDelay,
                        remoteDelayedPaymentPubkey,
                        localParams.defaultFinalScriptPubKey.toByteArray(),
                        feeratePerKwPenalty
                    )
                }?.let {
                    val sig = keyManager.sign(it, keyManager.revocationPoint(channelKeyPath), remotePerCommitmentSecret)
                    val signedTx = Transactions.addSigs(it, sig).tx
                    // we need to make sure that the tx is indeed valid
                    Transaction.correctlySpends(signedTx, listOf(htlcTx), ScriptFlags.STANDARD_SCRIPT_VERIFY_FLAGS)
                    signedTx
                } ?: return revokedCommitPublished to null

                return revokedCommitPublished.copy(claimHtlcDelayedPenaltyTxs = revokedCommitPublished.claimHtlcDelayedPenaltyTxs + signedTx) to signedTx
            } else {
                return revokedCommitPublished to null
            }
        }

        /**
         * In CLOSING state, any time we see a new transaction, we try to extract a preimage from it in order to fulfill the
         * corresponding incoming htlc in an upstream channel.
         *
         * Not doing that would result in us losing money, because the downstream node would pull money from one side, and
         * the upstream node would get refunded after a timeout.
         *
         * @return a set of pairs (add, preimage) if extraction was successful:
         *           - add is the htlc in the downstream channel from which we extracted the preimage
         *           - preimage needs to be sent to the upstream channel
         */
        fun LocalCommit.extractPreimages(tx: Transaction): Set<Pair<UpdateAddHtlc, ByteVector32>> {
            val htlcSuccess = tx.txIn.map { it.witness }.mapNotNull(Scripts.extractPreimageFromHtlcSuccess())
                .also { it.forEach { logger.info { "extracted paymentPreimage=$it from tx=$tx (htlc-success)" } } }
            val claimHtlcSuccess = tx.txIn.map { it.witness }.mapNotNull(Scripts.extractPreimageFromClaimHtlcSuccess())
                .also { it.forEach { logger.info { "extracted paymentPreimage=$it from tx=$tx (claim-htlc-success)" } } }
            val paymentPreimages = (htlcSuccess + claimHtlcSuccess).toSet()

            return paymentPreimages.flatMap { paymentPreimage ->
                // we only consider htlcs in our local commitment, because we only care about outgoing htlcs, which disappear first in the remote commitment
                // if an outgoing htlc is in the remote commitment, then:
                // - either it is in the local commitment (it was never fulfilled)
                // - or we have already received the fulfill and forwarded it upstream
                spec.htlcs.filter {
                    it is OutgoingHtlc && it.add.paymentHash.contentEquals(sha256(paymentPreimage))
                }.map { it.add to paymentPreimage }
            }.toSet()
        }

        /**
         * We may have multiple HTLCs with the same payment hash because of MPP.
         * When a timeout transaction is confirmed, we need to find the best matching HTLC to fail upstream.
         * We need to handle potentially duplicate HTLCs (same amount and expiry): this function will use a deterministic
         * ordering of transactions and HTLCs to handle this.
         */
        private fun Transaction.findTimedOutHtlc(paymentHash160: ByteVector, htlcs:  List<UpdateAddHtlc>, timeoutTxs: List<Transaction>, extractPaymentHash: (ScriptWitness) -> ByteVector?): UpdateAddHtlc? {
            // We use a deterministic ordering to match HTLCs to their corresponding HTLC-timeout tx.
            // We don't match on the expected amounts because this is error-prone: computing the correct weight of a claim-htlc-timeout
            // is hard because signatures can be either 71, 72 or 73 bytes long (ECDSA DER encoding).
            // We could instead look at the spent outpoint, but that requires more lookups and access to the published commitment transaction.
            // It's simpler to just use the amount as the first ordering key: since the feerate is the same for all timeout
            // transactions we will find the right HTLC to fail upstream.
            val matchingHtlcs = htlcs
                .filter { it.cltvExpiry.toLong() == lockTime && ripemd160(it.paymentHash).toByteVector() == paymentHash160 }
                .sortedWith(compareBy({ it.amountMsat.toLong() }, { it.id }))

            val matchingTxs = timeoutTxs
                .filter { t -> t.lockTime == t.lockTime && t.txIn.map { it.witness }.map(extractPaymentHash).contains(paymentHash160) }
                .sortedWith(compareBy({ t -> t.txOut.map { it.amount.sat }.sum() }, { it.txid.toHex() }))

            if (matchingTxs.size != matchingHtlcs.size) {
                logger.error { "some htlcs don't have a corresponding timeout transaction: tx=$this, htlcs=$matchingHtlcs, timeout-txs=$matchingTxs" }
            }

            return matchingHtlcs.zip(matchingTxs).firstOrNull { (_, timeoutTx) -> timeoutTx.txid == txid }?.first
        }

        /**
         * In CLOSING state, when we are notified that a transaction has been confirmed, we analyze it to find out if one or
         * more htlcs have timed out and need to be failed in an upstream channel.
         *
         * @param tx a tx that has reached mindepth
         * @return a set of htlcs that need to be failed upstream
         */
        fun LocalCommit.timedoutHtlcs(localCommitPublished: LocalCommitPublished, localDustLimit: Satoshi, tx: Transaction): Set<UpdateAddHtlc> {
            val untrimmedHtlcs = Transactions.trimOfferedHtlcs(localDustLimit, spec).map { it.add }
            return if (tx.txid == publishableTxs.commitTx.tx.txid) {
                // the tx is a commitment tx, we can immediately fail all dust htlcs (they don't have an output in the tx)
                (spec.htlcs.outgoings() - untrimmedHtlcs).toSet()
            } else {
                // maybe this is a timeout tx, in that case we can resolve and fail the corresponding htlc
                tx.txIn
                    .map { it.witness }
                    .mapNotNull(Scripts.extractPaymentHashFromHtlcTimeout())
                    .mapNotNull { paymentHash160 ->
                        logger.info { ("extracted paymentHash160=$paymentHash160 and expiry=${tx.lockTime} from tx=$tx (htlc-timeout)") }
                        tx.findTimedOutHtlc(
                            paymentHash160,
                            untrimmedHtlcs,
                            localCommitPublished.htlcTimeoutTxs,
                            Scripts.extractPaymentHashFromHtlcTimeout()
                        )
                    }.toSet()
            }
        }

        /**
         * In CLOSING state, when we are notified that a transaction has been confirmed, we analyze it to find out if one or
         * more htlcs have timed out and need to be failed in an upstream channel.
         *
         * @param tx a tx that has reached mindepth
         * @return a set of htlcs that need to be failed upstream
         */
        fun RemoteCommit.timedoutHtlcs(remoteCommitPublished: RemoteCommitPublished, remoteDustLimit: Satoshi, tx: Transaction): Set<UpdateAddHtlc> {
            val untrimmedHtlcs = Transactions.trimReceivedHtlcs(remoteDustLimit, spec).map { it.add }
            return if (tx.txid == txid) {
                // the tx is a commitment tx, we can immediately fail all dust htlcs (they don't have an output in the tx)
                (spec.htlcs.incomings() - untrimmedHtlcs).toSet()
            } else {
                // maybe this is a timeout tx, in that case we can resolve and fail the corresponding htlc
                tx.txIn
                    .map { it.witness }
                    .mapNotNull(Scripts.extractPaymentHashFromHtlcTimeout())
                    .mapNotNull { paymentHash160 ->
                        logger.info { "extracted paymentHash160=$paymentHash160 and expiry=${tx.lockTime} from tx=$tx (claim-htlc-timeout)" }
                        tx.findTimedOutHtlc(
                            paymentHash160,
                            untrimmedHtlcs,
                            remoteCommitPublished.claimHtlcTimeoutTxs,
                            Scripts.extractPaymentHashFromClaimHtlcTimeout())
                    }.toSet()
            }
        }

        /**
         * As soon as a local or remote commitment reaches min_depth, we know which htlcs will be settled on-chain (whether
         * or not they actually have an output in the commitment tx).
         *
         * @param tx a transaction that is sufficiently buried in the blockchain
         */
        fun onchainOutgoingHtlcs(localCommit: LocalCommit, remoteCommit: RemoteCommit, nextRemoteCommit_opt: RemoteCommit?, tx: Transaction): Set<UpdateAddHtlc> =
            when {
                localCommit.publishableTxs.commitTx.tx.txid == tx.txid -> localCommit.spec.htlcs.outgoings().toSet()
                remoteCommit.txid == tx.txid -> remoteCommit.spec.htlcs.incomings().toSet()
                nextRemoteCommit_opt?.txid == tx.txid -> nextRemoteCommit_opt.spec.htlcs.incomings().toSet()
                else -> emptySet()
            }

        /**
         * In CLOSING state, when we are notified that a transaction has been confirmed, we check if this tx belongs in the
         * local commit scenario and keep track of it.
         *
         * We need to keep track of all transactions spending the outputs of the commitment tx, because some outputs can be
         * spent both by us and our counterparty. Because of that, some of our transactions may never confirm and we don't
         * want to wait forever before declaring that the channel is CLOSED.
         *
         * @param tx a transaction that has been irrevocably confirmed
         */
        fun LocalCommitPublished.updateLocalCommitPublished(tx: Transaction): LocalCommitPublished {
            // even if our txes only have one input, maybe our counterparty uses a different scheme so we need to iterate
            // over all of them to check if they are relevant
            val relevantOutpoints = tx.txIn.map { it.outPoint }.filter { outPoint ->
                // is this the commit tx itself ? (we could do this outside of the loop...)
                val isCommitTx = commitTx.txid == tx.txid
                // does the tx spend an output of the local commitment tx?
                val spendsTheCommitTx = commitTx.txid == outPoint.txid
                // is the tx one of our 3rd stage delayed txes? (a 3rd stage tx is a tx spending the output of an htlc tx, which
                // is itself spending the output of the commitment tx)
                val is3rdStageDelayedTx = claimHtlcDelayedTxs.map { it.txid }.contains(tx.txid)
                isCommitTx || spendsTheCommitTx || is3rdStageDelayedTx
            }
            // then we add the relevant outpoints to the map keeping track of which txid spends which outpoint
            return copy(irrevocablySpent = irrevocablySpent + relevantOutpoints.map { it to tx.txid }.toMap())
        }

        /**
         * In CLOSING state, when we are notified that a transaction has been confirmed, we check if this tx belongs in the
         * remote commit scenario and keep track of it.
         *
         * We need to keep track of all transactions spending the outputs of the commitment tx, because some outputs can be
         * spent both by us and our counterparty. Because of that, some of our transactions may never confirm and we don't
         * want to wait forever before declaring that the channel is CLOSED.
         *
         * @param tx a transaction that has been irrevocably confirmed
         */
        fun RemoteCommitPublished.updateRemoteCommitPublished(tx: Transaction): RemoteCommitPublished {
            // even if our txes only have one input, maybe our counterparty uses a different scheme so we need to iterate
            // over all of them to check if they are relevant
            val relevantOutpoints = tx.txIn.map { it.outPoint }.filter { outPoint ->
                // is this the commit tx itself ? (we could do this outside of the loop...)
                val isCommitTx = commitTx.txid == tx.txid
                // does the tx spend an output of the remote commitment tx?
                val spendsTheCommitTx = commitTx.txid == outPoint.txid
                isCommitTx || spendsTheCommitTx
            }
            // then we add the relevant outpoints to the map keeping track of which txid spends which outpoint
            return copy(irrevocablySpent = irrevocablySpent + relevantOutpoints.map { it to tx.txid }.toMap())
        }

        /**
         * In CLOSING state, when we are notified that a transaction has been confirmed, we check if this tx belongs in the
         * revoked commit scenario and keep track of it.
         *
         * We need to keep track of all transactions spending the outputs of the commitment tx, because some outputs can be
         * spent both by us and our counterparty. Because of that, some of our transactions may never confirm and we don't
         * want to wait forever before declaring that the channel is CLOSED.
         *
         * @param tx a transaction that has been irrevocably confirmed
         */
        fun RevokedCommitPublished.updateRevokedCommitPublished(tx: Transaction): RevokedCommitPublished {
            // even if our txes only have one input, maybe our counterparty uses a different scheme so we need to iterate
            // over all of them to check if they are relevant
            val relevantOutpoints = tx.txIn.map { it.outPoint }.filter { outPoint ->
                // is this the commit tx itself ? (we could do this outside of the loop...)
                val isCommitTx = commitTx.txid == tx.txid
                // does the tx spend an output of the remote commitment tx?
                val spendsTheCommitTx = commitTx.txid == outPoint.txid
                // is the tx one of our 3rd stage delayed txes? (a 3rd stage tx is a tx spending the output of an htlc tx, which
                // is itself spending the output of the commitment tx)
                val is3rdStageDelayedTx = claimHtlcDelayedPenaltyTxs.map { it.txid }.contains(tx.txid)
                isCommitTx || spendsTheCommitTx || is3rdStageDelayedTx
            }
            // then we add the relevant outpoints to the map keeping track of which txid spends which outpoint
            return copy(irrevocablySpent = irrevocablySpent + relevantOutpoints.map { it to tx.txid }.toMap())
        }

        /**
         * This helper function tells if the utxo consumed by the given transaction has already been irrevocably spent (possibly by this very transaction)
         *
         * It can be useful to:
         *   - not attempt to publish this tx when we know this will fail
         *   - not watch for confirmations if we know the tx is already confirmed
         *   - not watch the corresponding utxo when we already know the final spending tx
         *
         * @param tx               a tx with only one input
         * @param irrevocablySpent a map of known spent outpoints
         * @return true if we know for sure that the utxos consumed by the tx have already irrevocably been spent, false otherwise
         */
        fun Transaction.inputsAlreadySpent(irrevocablySpent: Map<OutPoint, ByteVector32>): Boolean {
            require(txIn.size == 1) { "only tx with one input is supported" }
            val outPoint = txIn.first().outPoint
            return irrevocablySpent.contains(outPoint)
        }

        /**
         * Wraps transaction generation in a Try and filters failures to avoid one transaction negatively impacting a whole commitment.
         */
        private fun <T : Transactions.TransactionWithInputInfo> generateTx(desc: String, attempt: () -> Transactions.TxResult<T>): T? =
            when (val result = runTrying { attempt() }) {
                is Try.Success -> when (val txResult = result.get()) {
                    is Transactions.TxResult.Success -> {
                        logger.info {
                            "tx generation success: desc=$desc txid=${txResult.result.tx.txid} amount=${
                                txResult.result.tx.txOut.map { it.amount }.sum()
                            } tx=${txResult.result.tx}"
                        }
                        txResult.result
                    }
                    is Transactions.TxResult.Skipped -> {
                        logger.info { "tx generation skipped: desc=$desc reason: ${txResult.why}" }
                        null
                    }
                }
                is Try.Failure -> {
                    logger.warning { "tx generation failure: desc=$desc reason: ${result.error.message}" }
                    null
                }
            }
    }

    /**
     * @param referenceFeePerKw reference fee rate per kiloweight
     * @param currentFeePerKw   current fee rate per kiloweight
     * @return the "normalized" difference between i.e local and remote fee rate: |reference - current| / avg(current, reference)
     */
    fun feeRateMismatch(referenceFeePerKw: Long, currentFeePerKw: Long): Double =
        abs((2.0 * (referenceFeePerKw - currentFeePerKw)) / (currentFeePerKw + referenceFeePerKw))
>>>>>>> cd2a8e72

        fun isValidFinalScriptPubkey(scriptPubKey: ByteArray): Boolean {
            return runTrying {
                val script = Script.parse(scriptPubKey)
                Script.isPay2pkh(script) || Script.isPay2sh(script) || Script.isPay2wpkh(script) || Script.isPay2wsh(script)
            }.getOrElse { false }
        }

        fun isValidFinalScriptPubkey(scriptPubKey: ByteVector): Boolean = isValidFinalScriptPubkey(scriptPubKey.toByteArray())

        fun firstClosingFee(commitments: Commitments, localScriptPubkey: ByteArray, remoteScriptPubkey: ByteArray, requestedFeeratePerKw: Long): Satoshi {
            // this is just to estimate the weight, it depends on size of the pubkey scripts
            val dummyClosingTx = Transactions.makeClosingTx(commitments.commitInput, localScriptPubkey, remoteScriptPubkey, commitments.localParams.isFunder, Satoshi(0), Satoshi(0), commitments.localCommit.spec)
            val closingWeight = Transaction.weight(Transactions.addSigs(dummyClosingTx, dummyPublicKey, commitments.remoteParams.fundingPubKey, Transactions.PlaceHolderSig, Transactions.PlaceHolderSig).tx)
            val feeratePerKw = min(requestedFeeratePerKw, commitments.localCommit.spec.feeratePerKw)
            return Transactions.weight2fee(feeratePerKw, closingWeight)
        }

        fun nextClosingFee(localClosingFee: Satoshi, remoteClosingFee: Satoshi): Satoshi = ((localClosingFee + remoteClosingFee) / 4) * 2

        fun makeFirstClosingTx(
            keyManager: KeyManager,
            commitments: Commitments,
            localScriptPubkey: ByteArray,
            remoteScriptPubkey: ByteArray,
            requestedFeeratePerKw: Long
        ): Pair<Transactions.TransactionWithInputInfo.ClosingTx, ClosingSigned> {
            val closingFee = firstClosingFee(commitments, localScriptPubkey, remoteScriptPubkey, requestedFeeratePerKw)
            return makeClosingTx(keyManager, commitments, localScriptPubkey, remoteScriptPubkey, closingFee)
        }

        fun makeClosingTx(
            keyManager: KeyManager,
            commitments: Commitments,
            localScriptPubkey: ByteArray,
            remoteScriptPubkey: ByteArray,
            closingFee: Satoshi
        ): Pair<Transactions.TransactionWithInputInfo.ClosingTx, ClosingSigned> {
            require(isValidFinalScriptPubkey(localScriptPubkey)) { "invalid localScriptPubkey" }
            require(isValidFinalScriptPubkey(remoteScriptPubkey)) { "invalid remoteScriptPubkey" }
            val dustLimitSatoshis = commitments.localParams.dustLimit.max(commitments.remoteParams.dustLimit)
            val closingTx = Transactions.makeClosingTx(commitments.commitInput, localScriptPubkey, remoteScriptPubkey, commitments.localParams.isFunder, dustLimitSatoshis, closingFee, commitments.localCommit.spec)
            val localClosingSig = keyManager.sign(closingTx, keyManager.fundingPublicKey(commitments.localParams.fundingKeyPath))
            val closingSigned = ClosingSigned(commitments.channelId, closingFee, localClosingSig)
            //log.info(s"signed closing txid=${closingTx.tx.txid} with closingFeeSatoshis=${closingSigned.feeSatoshis}")
            //log.debug(s"closingTxid=${closingTx.tx.txid} closingTx=${closingTx.tx}}")
            return Pair(closingTx, closingSigned)
        }

        fun checkClosingSignature(keyManager: KeyManager, commitments: Commitments, localScriptPubkey: ByteArray, remoteScriptPubkey: ByteArray, remoteClosingFee: Satoshi, remoteClosingSig: ByteVector64): Try<Transaction> {
            val lastCommitFeeSatoshi = commitments.commitInput.txOut.amount - commitments.localCommit.publishableTxs.commitTx.tx.txOut.map { it.amount }.sum()
            if (remoteClosingFee > lastCommitFeeSatoshi) {
                return Try.Failure(InvalidCloseFee(commitments.channelId, remoteClosingFee))
            }
            val (closingTx, closingSigned) = makeClosingTx(keyManager, commitments, localScriptPubkey, remoteScriptPubkey, remoteClosingFee)
            val signedClosingTx = Transactions.addSigs(closingTx, keyManager.fundingPublicKey(commitments.localParams.fundingKeyPath).publicKey, commitments.remoteParams.fundingPubKey, closingSigned.signature, remoteClosingSig)
            return when (Transactions.checkSpendable(signedClosingTx)) {
                is Try.Success -> Try.Success(signedClosingTx.tx)
                is Try.Failure -> Try.Failure(InvalidCloseSignature(commitments.channelId, signedClosingTx.tx))
            }
        }
    }

    fun encrypt(key: ByteVector32, state: HasCommitments): ByteArray {
        val bin = HasCommitments.serialize(state)
        // NB: there is a chance of collision here, due to how the nonce is calculated. Probability of collision is once every 2.2E19 times.
        // See https://en.wikipedia.org/wiki/Birthday_attack
        val nonce = Crypto.sha256(bin).take(12).toByteArray()
        val (ciphertext, tag) = ChaCha20Poly1305.encrypt(key.toByteArray(), nonce, bin, ByteArray(0))
        return ciphertext + nonce + tag
    }

    fun decrypt(key: ByteVector32, data: ByteArray): HasCommitments {
        // nonce is 12B, tag is 16B
        val ciphertext = data.dropLast(12 + 16)
        val nonce = data.takeLast(12 + 16).take(12)
        val tag = data.takeLast(16)
        val plaintext = ChaCha20Poly1305.decrypt(key.toByteArray(), nonce.toByteArray(), ciphertext.toByteArray(), ByteArray(0), tag.toByteArray())
        return HasCommitments.deserialize(plaintext)
    }

    fun decrypt(key: PrivateKey, data: ByteArray): HasCommitments = decrypt(key.value, data)

    fun decrypt(key: PrivateKey, data: ByteVector): HasCommitments = decrypt(key, data.toByteArray())
}

sealed class ClosingType
data class MutualClose(val tx: Transaction) : ClosingType()
data class LocalClose(val localCommit: LocalCommit, val localCommitPublished: LocalCommitPublished) : ClosingType()
sealed class RemoteClose() : ClosingType() { abstract val remoteCommit: RemoteCommit; abstract val remoteCommitPublished: RemoteCommitPublished }
data class CurrentRemoteClose(override val remoteCommit: RemoteCommit, override val remoteCommitPublished: RemoteCommitPublished) : RemoteClose()
data class NextRemoteClose(override val remoteCommit: RemoteCommit, override val remoteCommitPublished: RemoteCommitPublished) : RemoteClose()
data class RecoveryClose(val remoteCommitPublished: RemoteCommitPublished) : ClosingType()
data class RevokedClose(val revokedCommitPublished: RevokedCommitPublished) : ClosingType()
<|MERGE_RESOLUTION|>--- conflicted
+++ resolved
@@ -18,10 +18,7 @@
 import fr.acinq.eclair.transactions.Transactions.TransactionWithInputInfo.HtlcSuccessTx
 import fr.acinq.eclair.transactions.Transactions.TransactionWithInputInfo.HtlcTimeoutTx
 import fr.acinq.eclair.transactions.Transactions.commitTxFee
-<<<<<<< HEAD
-=======
 import fr.acinq.eclair.transactions.Transactions.makeCommitTxOutputs
->>>>>>> cd2a8e72
 import fr.acinq.eclair.utils.*
 import fr.acinq.eclair.wire.AcceptChannel
 import fr.acinq.eclair.wire.ClosingSigned
@@ -304,10 +301,71 @@
     }
 
     object Closing {
-<<<<<<< HEAD
         // used only to compute tx weights and estimate fees
         private val dummyPublicKey by lazy { PrivateKey(ByteArray(32) { 1.toByte() }).publicKey() }
-=======
+
+        fun isValidFinalScriptPubkey(scriptPubKey: ByteArray): Boolean {
+            return runTrying {
+                val script = Script.parse(scriptPubKey)
+                Script.isPay2pkh(script) || Script.isPay2sh(script) || Script.isPay2wpkh(script) || Script.isPay2wsh(script)
+            }.getOrElse { false }
+        }
+
+        fun isValidFinalScriptPubkey(scriptPubKey: ByteVector): Boolean = isValidFinalScriptPubkey(scriptPubKey.toByteArray())
+
+
+        fun firstClosingFee(commitments: Commitments, localScriptPubkey: ByteArray, remoteScriptPubkey: ByteArray, requestedFeeratePerKw: Long): Satoshi {
+            // this is just to estimate the weight, it depends on size of the pubkey scripts
+            val dummyClosingTx = Transactions.makeClosingTx(commitments.commitInput, localScriptPubkey, remoteScriptPubkey, commitments.localParams.isFunder, Satoshi(0), Satoshi(0), commitments.localCommit.spec)
+            val closingWeight = Transaction.weight(Transactions.addSigs(dummyClosingTx, dummyPublicKey, commitments.remoteParams.fundingPubKey, Transactions.PlaceHolderSig, Transactions.PlaceHolderSig).tx)
+            val feeratePerKw = min(requestedFeeratePerKw, commitments.localCommit.spec.feeratePerKw)
+            return Transactions.weight2fee(feeratePerKw, closingWeight)
+        }
+
+        fun nextClosingFee(localClosingFee: Satoshi, remoteClosingFee: Satoshi): Satoshi = ((localClosingFee + remoteClosingFee) / 4) * 2
+
+        fun makeFirstClosingTx(
+            keyManager: KeyManager,
+            commitments: Commitments,
+            localScriptPubkey: ByteArray,
+            remoteScriptPubkey: ByteArray,
+            requestedFeeratePerKw: Long
+        ): Pair<Transactions.TransactionWithInputInfo.ClosingTx, ClosingSigned> {
+            val closingFee = firstClosingFee(commitments, localScriptPubkey, remoteScriptPubkey, requestedFeeratePerKw)
+            return makeClosingTx(keyManager, commitments, localScriptPubkey, remoteScriptPubkey, closingFee)
+        }
+
+        fun makeClosingTx(
+            keyManager: KeyManager,
+            commitments: Commitments,
+            localScriptPubkey: ByteArray,
+            remoteScriptPubkey: ByteArray,
+            closingFee: Satoshi
+        ): Pair<Transactions.TransactionWithInputInfo.ClosingTx, ClosingSigned> {
+            require(isValidFinalScriptPubkey(localScriptPubkey)) { "invalid localScriptPubkey" }
+            require(isValidFinalScriptPubkey(remoteScriptPubkey)) { "invalid remoteScriptPubkey" }
+            val dustLimitSatoshis = commitments.localParams.dustLimit.max(commitments.remoteParams.dustLimit)
+            val closingTx = Transactions.makeClosingTx(commitments.commitInput, localScriptPubkey, remoteScriptPubkey, commitments.localParams.isFunder, dustLimitSatoshis, closingFee, commitments.localCommit.spec)
+            val localClosingSig = keyManager.sign(closingTx, keyManager.fundingPublicKey(commitments.localParams.fundingKeyPath))
+            val closingSigned = ClosingSigned(commitments.channelId, closingFee, localClosingSig)
+            //log.info(s"signed closing txid=${closingTx.tx.txid} with closingFeeSatoshis=${closingSigned.feeSatoshis}")
+            //log.debug(s"closingTxid=${closingTx.tx.txid} closingTx=${closingTx.tx}}")
+            return Pair(closingTx, closingSigned)
+        }
+
+        fun checkClosingSignature(keyManager: KeyManager, commitments: Commitments, localScriptPubkey: ByteArray, remoteScriptPubkey: ByteArray, remoteClosingFee: Satoshi, remoteClosingSig: ByteVector64): Try<Transaction> {
+            val lastCommitFeeSatoshi = commitments.commitInput.txOut.amount - commitments.localCommit.publishableTxs.commitTx.tx.txOut.map { it.amount }.sum()
+            if (remoteClosingFee > lastCommitFeeSatoshi) {
+                return Try.Failure(InvalidCloseFee(commitments.channelId, remoteClosingFee))
+            }
+            val (closingTx, closingSigned) = makeClosingTx(keyManager, commitments, localScriptPubkey, remoteScriptPubkey, remoteClosingFee)
+            val signedClosingTx = Transactions.addSigs(closingTx, keyManager.fundingPublicKey(commitments.localParams.fundingKeyPath).publicKey, commitments.remoteParams.fundingPubKey, closingSigned.signature, remoteClosingSig)
+            return when (Transactions.checkSpendable(signedClosingTx)) {
+                is Try.Success -> Try.Success(signedClosingTx.tx)
+                is Try.Failure -> Try.Failure(InvalidCloseSignature(commitments.channelId, signedClosingTx.tx))
+            }
+        }
+
         /**
          * Checks if a channel is closed (i.e. its closing tx has been confirmed)
          *
@@ -317,7 +375,7 @@
          * @return the channel closing type, if applicable
          */
         fun HasCommitments.isClosed(additionalConfirmedTx_opt: Transaction?): ClosingType? {
-            if(this !is fr.acinq.eclair.channel.Closing) return null
+            if (this !is fr.acinq.eclair.channel.Closing) return null
 
             return when {
                 mutualClosePublished.contains(additionalConfirmedTx_opt) ->
@@ -447,7 +505,7 @@
             val htlcTxes = localCommit.publishableTxs.htlcTxsAndSigs.mapNotNull {
                 val (txinfo, localSig, remoteSig) = it
 
-                when(txinfo) {
+                when (txinfo) {
                     // incoming htlc for which we have the preimage: we spend it directly
                     is HtlcSuccessTx -> {
                         preimages.firstOrNull { r -> sha256(r).toByteVector() == txinfo.paymentHash }?.let { preimage ->
@@ -514,8 +572,9 @@
             val remoteRevocationPubkey = Generators.revocationPubKey(keyManager.revocationPoint(channelKeyPath).publicKey, remoteCommit.remotePerCommitmentPoint)
             val remoteDelayedPaymentPubkey = Generators.derivePubKey(remoteParams.delayedPaymentBasepoint, remoteCommit.remotePerCommitmentPoint)
             val localPaymentPubkey = Generators.derivePubKey(keyManager.paymentPoint(channelKeyPath).publicKey, remoteCommit.remotePerCommitmentPoint)
-          //val outputs = makeCommitTxOutputs(!localParams.isFunder, remoteParams.dustLimit, remoteRevocationPubkey, localParams.toSelfDelay, remoteDelayedPaymentPubkey, localPaymentPubkey, remoteHtlcPubkey, localHtlcPubkey, remoteParams.fundingPubKey, localFundingPubkey, remoteCommit.spec, commitments.commitmentFormat)
-            val outputs = makeCommitTxOutputs(!localParams.isFunder, remoteParams.dustLimit, remoteRevocationPubkey, localParams.toSelfDelay, remoteDelayedPaymentPubkey, localPaymentPubkey, remoteHtlcPubkey, localHtlcPubkey, remoteCommit.spec)
+            //val outputs = makeCommitTxOutputs(!localParams.isFunder, remoteParams.dustLimit, remoteRevocationPubkey, localParams.toSelfDelay, remoteDelayedPaymentPubkey, localPaymentPubkey, remoteHtlcPubkey, localHtlcPubkey, remoteParams.fundingPubKey, localFundingPubkey, remoteCommit.spec, commitments.commitmentFormat)
+            val outputs =
+                makeCommitTxOutputs(!localParams.isFunder, remoteParams.dustLimit, remoteRevocationPubkey, localParams.toSelfDelay, remoteDelayedPaymentPubkey, localPaymentPubkey, remoteHtlcPubkey, localHtlcPubkey, remoteCommit.spec)
 
             // we need to use a rather high fee for htlc-claim because we compete with the counterparty
             val feeratePerKwHtlc = feerates.commitmentFeeratePerKw
@@ -526,33 +585,11 @@
             // remember we are looking at the remote commitment so IN for them is really OUT for us and vice versa
 
             val claimHtlcSuccessTxs = remoteCommit.spec.htlcs.filterIsInstance<OutgoingHtlc>().map { it.add }.mapNotNull { add ->
-                    // incoming htlc for which we have the preimage: we spend it directly.
-                    // NB: we are looking at the remote's commitment, from its point of view it's an outgoing htlc.
-                    preimages.firstOrNull { r -> sha256(r).toByteVector() == add.paymentHash }?.let { preimage ->
-                        generateTx("claim-htlc-success") {
-                            Transactions.makeClaimHtlcSuccessTx(
-                                remoteCommitTx.tx,
-                                outputs,
-                                localParams.dustLimit,
-                                localHtlcPubkey,
-                                remoteHtlcPubkey,
-                                remoteRevocationPubkey,
-                                localParams.defaultFinalScriptPubKey.toByteArray(),
-                                add,
-                                feeratePerKwHtlc
-                            )
-                        }?.let {
-                            val sig = keyManager.sign(it, keyManager.htlcPoint(channelKeyPath), remoteCommit.remotePerCommitmentPoint)
-                            Transactions.addSigs(it, sig, preimage).tx
-                        }
-                    }
-                }
-
-            val claimHtlcTimeoutTxs = remoteCommit.spec.htlcs.filterIsInstance<IncomingHtlc>().map { it.add }.mapNotNull { add ->
-                    // (incoming htlc for which we don't have the preimage: nothing to do, it will timeout eventually and they will get their funds back)
-                    // outgoing htlc: they may or may not have the preimage, the only thing to do is try to get back our funds after timeout
-                    generateTx("claim-htlc-timeout") {
-                        Transactions.makeClaimHtlcTimeoutTx(
+                // incoming htlc for which we have the preimage: we spend it directly.
+                // NB: we are looking at the remote's commitment, from its point of view it's an outgoing htlc.
+                preimages.firstOrNull { r -> sha256(r).toByteVector() == add.paymentHash }?.let { preimage ->
+                    generateTx("claim-htlc-success") {
+                        Transactions.makeClaimHtlcSuccessTx(
                             remoteCommitTx.tx,
                             outputs,
                             localParams.dustLimit,
@@ -565,9 +602,31 @@
                         )
                     }?.let {
                         val sig = keyManager.sign(it, keyManager.htlcPoint(channelKeyPath), remoteCommit.remotePerCommitmentPoint)
-                        Transactions.addSigs(it, sig).tx
+                        Transactions.addSigs(it, sig, preimage).tx
                     }
                 }
+            }
+
+            val claimHtlcTimeoutTxs = remoteCommit.spec.htlcs.filterIsInstance<IncomingHtlc>().map { it.add }.mapNotNull { add ->
+                // (incoming htlc for which we don't have the preimage: nothing to do, it will timeout eventually and they will get their funds back)
+                // outgoing htlc: they may or may not have the preimage, the only thing to do is try to get back our funds after timeout
+                generateTx("claim-htlc-timeout") {
+                    Transactions.makeClaimHtlcTimeoutTx(
+                        remoteCommitTx.tx,
+                        outputs,
+                        localParams.dustLimit,
+                        localHtlcPubkey,
+                        remoteHtlcPubkey,
+                        remoteRevocationPubkey,
+                        localParams.defaultFinalScriptPubKey.toByteArray(),
+                        add,
+                        feeratePerKwHtlc
+                    )
+                }?.let {
+                    val sig = keyManager.sign(it, keyManager.htlcPoint(channelKeyPath), remoteCommit.remotePerCommitmentPoint)
+                    Transactions.addSigs(it, sig).tx
+                }
+            }
 
             return if (channelVersion.hasStaticRemotekey) {
                 RemoteCommitPublished(commitTx = tx, claimHtlcSuccessTxs = claimHtlcSuccessTxs, claimHtlcTimeoutTxs = claimHtlcTimeoutTxs)
@@ -699,7 +758,7 @@
 //                commitments.localCommit.spec.htlcs.map { it.add.paymentHash to it.add.cltvExpiry }
             // TODO handling toRemote / toLocal
             //  We need to find a way to retrieve previous htlcs from revoked commit tx
-                // from ECLAIR-CORE val htlcInfos = db.listHtlcInfos(commitments.channelId, txnumber)
+            // from ECLAIR-CORE val htlcInfos = db.listHtlcInfos(commitments.channelId, txnumber)
             //  val htlcInfos = commitments.remoteCommit.spec.htlcs.map { it.add.paymentHash to it.add.cltvExpiry }
             //  logger.info{ "got htlcs=${htlcInfos.size} for txnumber=$txnumber" }
             //                val htlcsRedeemScripts =
@@ -859,7 +918,7 @@
          * We need to handle potentially duplicate HTLCs (same amount and expiry): this function will use a deterministic
          * ordering of transactions and HTLCs to handle this.
          */
-        private fun Transaction.findTimedOutHtlc(paymentHash160: ByteVector, htlcs:  List<UpdateAddHtlc>, timeoutTxs: List<Transaction>, extractPaymentHash: (ScriptWitness) -> ByteVector?): UpdateAddHtlc? {
+        private fun Transaction.findTimedOutHtlc(paymentHash160: ByteVector, htlcs: List<UpdateAddHtlc>, timeoutTxs: List<Transaction>, extractPaymentHash: (ScriptWitness) -> ByteVector?): UpdateAddHtlc? {
             // We use a deterministic ordering to match HTLCs to their corresponding HTLC-timeout tx.
             // We don't match on the expected amounts because this is error-prone: computing the correct weight of a claim-htlc-timeout
             // is hard because signatures can be either 71, 72 or 73 bytes long (ECDSA DER encoding).
@@ -933,7 +992,8 @@
                             paymentHash160,
                             untrimmedHtlcs,
                             remoteCommitPublished.claimHtlcTimeoutTxs,
-                            Scripts.extractPaymentHashFromClaimHtlcTimeout())
+                            Scripts.extractPaymentHashFromClaimHtlcTimeout()
+                        )
                     }.toSet()
             }
         }
@@ -1073,78 +1133,7 @@
                 }
             }
     }
-
-    /**
-     * @param referenceFeePerKw reference fee rate per kiloweight
-     * @param currentFeePerKw   current fee rate per kiloweight
-     * @return the "normalized" difference between i.e local and remote fee rate: |reference - current| / avg(current, reference)
-     */
-    fun feeRateMismatch(referenceFeePerKw: Long, currentFeePerKw: Long): Double =
-        abs((2.0 * (referenceFeePerKw - currentFeePerKw)) / (currentFeePerKw + referenceFeePerKw))
->>>>>>> cd2a8e72
-
-        fun isValidFinalScriptPubkey(scriptPubKey: ByteArray): Boolean {
-            return runTrying {
-                val script = Script.parse(scriptPubKey)
-                Script.isPay2pkh(script) || Script.isPay2sh(script) || Script.isPay2wpkh(script) || Script.isPay2wsh(script)
-            }.getOrElse { false }
-        }
-
-        fun isValidFinalScriptPubkey(scriptPubKey: ByteVector): Boolean = isValidFinalScriptPubkey(scriptPubKey.toByteArray())
-
-        fun firstClosingFee(commitments: Commitments, localScriptPubkey: ByteArray, remoteScriptPubkey: ByteArray, requestedFeeratePerKw: Long): Satoshi {
-            // this is just to estimate the weight, it depends on size of the pubkey scripts
-            val dummyClosingTx = Transactions.makeClosingTx(commitments.commitInput, localScriptPubkey, remoteScriptPubkey, commitments.localParams.isFunder, Satoshi(0), Satoshi(0), commitments.localCommit.spec)
-            val closingWeight = Transaction.weight(Transactions.addSigs(dummyClosingTx, dummyPublicKey, commitments.remoteParams.fundingPubKey, Transactions.PlaceHolderSig, Transactions.PlaceHolderSig).tx)
-            val feeratePerKw = min(requestedFeeratePerKw, commitments.localCommit.spec.feeratePerKw)
-            return Transactions.weight2fee(feeratePerKw, closingWeight)
-        }
-
-        fun nextClosingFee(localClosingFee: Satoshi, remoteClosingFee: Satoshi): Satoshi = ((localClosingFee + remoteClosingFee) / 4) * 2
-
-        fun makeFirstClosingTx(
-            keyManager: KeyManager,
-            commitments: Commitments,
-            localScriptPubkey: ByteArray,
-            remoteScriptPubkey: ByteArray,
-            requestedFeeratePerKw: Long
-        ): Pair<Transactions.TransactionWithInputInfo.ClosingTx, ClosingSigned> {
-            val closingFee = firstClosingFee(commitments, localScriptPubkey, remoteScriptPubkey, requestedFeeratePerKw)
-            return makeClosingTx(keyManager, commitments, localScriptPubkey, remoteScriptPubkey, closingFee)
-        }
-
-        fun makeClosingTx(
-            keyManager: KeyManager,
-            commitments: Commitments,
-            localScriptPubkey: ByteArray,
-            remoteScriptPubkey: ByteArray,
-            closingFee: Satoshi
-        ): Pair<Transactions.TransactionWithInputInfo.ClosingTx, ClosingSigned> {
-            require(isValidFinalScriptPubkey(localScriptPubkey)) { "invalid localScriptPubkey" }
-            require(isValidFinalScriptPubkey(remoteScriptPubkey)) { "invalid remoteScriptPubkey" }
-            val dustLimitSatoshis = commitments.localParams.dustLimit.max(commitments.remoteParams.dustLimit)
-            val closingTx = Transactions.makeClosingTx(commitments.commitInput, localScriptPubkey, remoteScriptPubkey, commitments.localParams.isFunder, dustLimitSatoshis, closingFee, commitments.localCommit.spec)
-            val localClosingSig = keyManager.sign(closingTx, keyManager.fundingPublicKey(commitments.localParams.fundingKeyPath))
-            val closingSigned = ClosingSigned(commitments.channelId, closingFee, localClosingSig)
-            //log.info(s"signed closing txid=${closingTx.tx.txid} with closingFeeSatoshis=${closingSigned.feeSatoshis}")
-            //log.debug(s"closingTxid=${closingTx.tx.txid} closingTx=${closingTx.tx}}")
-            return Pair(closingTx, closingSigned)
-        }
-
-        fun checkClosingSignature(keyManager: KeyManager, commitments: Commitments, localScriptPubkey: ByteArray, remoteScriptPubkey: ByteArray, remoteClosingFee: Satoshi, remoteClosingSig: ByteVector64): Try<Transaction> {
-            val lastCommitFeeSatoshi = commitments.commitInput.txOut.amount - commitments.localCommit.publishableTxs.commitTx.tx.txOut.map { it.amount }.sum()
-            if (remoteClosingFee > lastCommitFeeSatoshi) {
-                return Try.Failure(InvalidCloseFee(commitments.channelId, remoteClosingFee))
-            }
-            val (closingTx, closingSigned) = makeClosingTx(keyManager, commitments, localScriptPubkey, remoteScriptPubkey, remoteClosingFee)
-            val signedClosingTx = Transactions.addSigs(closingTx, keyManager.fundingPublicKey(commitments.localParams.fundingKeyPath).publicKey, commitments.remoteParams.fundingPubKey, closingSigned.signature, remoteClosingSig)
-            return when (Transactions.checkSpendable(signedClosingTx)) {
-                is Try.Success -> Try.Success(signedClosingTx.tx)
-                is Try.Failure -> Try.Failure(InvalidCloseSignature(commitments.channelId, signedClosingTx.tx))
-            }
-        }
-    }
-
+    
     fun encrypt(key: ByteVector32, state: HasCommitments): ByteArray {
         val bin = HasCommitments.serialize(state)
         // NB: there is a chance of collision here, due to how the nonce is calculated. Probability of collision is once every 2.2E19 times.
@@ -1166,13 +1155,4 @@
     fun decrypt(key: PrivateKey, data: ByteArray): HasCommitments = decrypt(key.value, data)
 
     fun decrypt(key: PrivateKey, data: ByteVector): HasCommitments = decrypt(key, data.toByteArray())
-}
-
-sealed class ClosingType
-data class MutualClose(val tx: Transaction) : ClosingType()
-data class LocalClose(val localCommit: LocalCommit, val localCommitPublished: LocalCommitPublished) : ClosingType()
-sealed class RemoteClose() : ClosingType() { abstract val remoteCommit: RemoteCommit; abstract val remoteCommitPublished: RemoteCommitPublished }
-data class CurrentRemoteClose(override val remoteCommit: RemoteCommit, override val remoteCommitPublished: RemoteCommitPublished) : RemoteClose()
-data class NextRemoteClose(override val remoteCommit: RemoteCommit, override val remoteCommitPublished: RemoteCommitPublished) : RemoteClose()
-data class RecoveryClose(val remoteCommitPublished: RemoteCommitPublished) : ClosingType()
-data class RevokedClose(val revokedCommitPublished: RevokedCommitPublished) : ClosingType()
+}