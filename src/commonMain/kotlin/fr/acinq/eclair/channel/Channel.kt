--- conflicted
+++ resolved
@@ -59,13 +59,8 @@
     data class ExecuteCommand(val command: Command) : ChannelEvent()
     data class MakeFundingTxResponse(val fundingTx: Transaction, val fundingTxOutputIndex: Int, val fee: Satoshi) : ChannelEvent()
     data class NewBlock(val height: Int, val Header: BlockHeader) : ChannelEvent()
-<<<<<<< HEAD
-    data class SetOnChainFeerates(val feerates: OnchainFeerates) : ChannelEvent()
-    object Disconnected : ChannelEvent() // All states exclude: WaitForInit [aborted], Closed
-=======
     data class SetOnChainFeerates(val feerates: OnChainFeerates) : ChannelEvent()
     object Disconnected : ChannelEvent()
->>>>>>> b1b3238e
     data class Connected(val localInit: Init, val remoteInit: Init) : ChannelEvent()
 }
 
