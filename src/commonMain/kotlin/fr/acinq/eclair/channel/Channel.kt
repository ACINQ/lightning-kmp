package fr.acinq.eclair.channel

import fr.acinq.bitcoin.*
import fr.acinq.eclair.*
import fr.acinq.eclair.blockchain.*
import fr.acinq.eclair.blockchain.fee.ConstantFeeEstimator
import fr.acinq.eclair.channel.Channel.ANNOUNCEMENTS_MINCONF
import fr.acinq.eclair.channel.Channel.handleSync
import fr.acinq.eclair.channel.ChannelVersion.Companion.USE_STATIC_REMOTEKEY_BIT
import fr.acinq.eclair.channel.Helpers.Closing.inputsAlreadySpent
import fr.acinq.eclair.channel.Helpers.Closing.isClosed
import fr.acinq.eclair.channel.Helpers.Closing.updateLocalCommitPublished
import fr.acinq.eclair.channel.Helpers.Closing.updateRemoteCommitPublished
import fr.acinq.eclair.channel.Helpers.Closing.updateRevokedCommitPublished
import fr.acinq.eclair.crypto.KeyManager
import fr.acinq.eclair.crypto.ShaChain
import fr.acinq.eclair.io.*
import fr.acinq.eclair.payment.relay.Origin
import fr.acinq.eclair.router.Announcements
import fr.acinq.eclair.transactions.*
import fr.acinq.eclair.utils.*
import fr.acinq.eclair.wire.*
import kotlinx.coroutines.channels.Channel
import kotlinx.serialization.Serializable
import kotlinx.serialization.Transient
import kotlinx.serialization.cbor.Cbor
import kotlinx.serialization.decodeFromByteArray
import kotlinx.serialization.modules.SerializersModule
import kotlinx.serialization.modules.polymorphic
import kotlinx.serialization.modules.subclass
import org.kodein.log.Logger
import org.kodein.log.LoggerFactory
import org.kodein.log.newLogger

/*
 * Channel is implemented as a finite state machine
 * Its main method is (State, Event) -> (State, List<Action>)
 */

/**
 * Channel Event (inputs to be fed to the state machine)
 */
@Serializable
sealed class ChannelEvent

@Serializable
data class InitFunder(
    @Serializable(with = ByteVector32KSerializer::class) val temporaryChannelId: ByteVector32,
    @Serializable(with = SatoshiKSerializer::class) val fundingAmount: Satoshi,
    val pushAmount: MilliSatoshi,
    val initialFeeratePerKw: Long,
    val fundingTxFeeratePerKw: Long,
    val localParams: LocalParams,
    val remoteInit: Init,
    val channelFlags: Byte,
    val channelVersion: ChannelVersion
) : ChannelEvent()

data class InitFundee(val temporaryChannelId: ByteVector32, val localParams: LocalParams, val remoteInit: Init) : ChannelEvent()
data class Restore(val state: ChannelState) : ChannelEvent()
data class MessageReceived(val message: LightningMessage) : ChannelEvent()
data class WatchReceived(val watch: WatchEvent) : ChannelEvent()
data class ExecuteCommand(val command: Command) : ChannelEvent()
data class MakeFundingTxResponse(val fundingTx: Transaction, val fundingTxOutputIndex: Int, val fee: Satoshi) : ChannelEvent()
data class NewBlock(val height: Int, val Header: BlockHeader) : ChannelEvent()
object Disconnected : ChannelEvent()
data class Connected(val localInit: Init, val remoteInit: Init) : ChannelEvent()

/**
 * Channel Actions (outputs produced by the state machine)
 */
sealed class ChannelAction
data class SendMessage(val message: LightningMessage) : ChannelAction()
data class SendWatch(val watch: Watch) : ChannelAction()
data class ProcessCommand(val command: Command) : ChannelAction()
data class ProcessAdd(val add: UpdateAddHtlc) : ChannelAction()
data class ProcessFail(val fail: UpdateFailHtlc) : ChannelAction()
data class ProcessFailMalformed(val fail: UpdateFailMalformedHtlc) : ChannelAction()
data class ProcessFulfill(val fulfill: UpdateFulfillHtlc) : ChannelAction()
data class StoreState(val data: ChannelState) : ChannelAction()
data class HtlcInfo(val channelId: ByteVector32, val commitmentNumber: Long, val paymentHash: ByteVector32, val cltvExpiry: CltvExpiry)
data class StoreHtlcInfos(val htlcs: List<HtlcInfo>) : ChannelAction()
data class HandleError(val error: Throwable) : ChannelAction()
data class MakeFundingTx(val pubkeyScript: ByteVector, val amount: Satoshi, val feeratePerKw: Long) : ChannelAction()
data class ChannelIdAssigned(val remoteNodeId: PublicKey, val temporaryChannelId: ByteVector32, val channelId: ByteVector32) : ChannelAction()
data class PublishTx(val tx: Transaction) : ChannelAction()
data class ChannelIdSwitch(val oldChannelId: ByteVector32, val newChannelId: ByteVector32) : ChannelAction()
data class SendToSelf(val message: LightningMessage) : ChannelAction()

/**
 * channel static parameters
 */
@Serializable
data class StaticParams(val nodeParams: NodeParams, @Serializable(with = PublicKeyKSerializer::class) val remoteNodeId: PublicKey)

/**
 * Channel state
 */
@Serializable
sealed class ChannelState {
    abstract val staticParams: StaticParams
    abstract val currentTip: Pair<Int, BlockHeader>
    val currentBlockHeight: Int get() = currentTip.first
    val keyManager: KeyManager get() = staticParams.nodeParams.keyManager
    val privateKey: PrivateKey get() = staticParams.nodeParams.keyManager.nodeKey.privateKey

    /**
     * @param event input event (for example, a message was received, a command was sent by the GUI/API, ...
     * @return a (new state, list of actions) pair
     */
    abstract fun process(event: ChannelEvent): Pair<ChannelState, List<ChannelAction>>

    /**
     * update outgoing messages to include an encrypted backup when necessary
     */
    fun updateActions(actions: List<ChannelAction>): List<ChannelAction> = when {
        this is HasCommitments && this.isZeroReserve() -> actions.map {
            when {
                it is SendMessage && it.message is FundingSigned -> it.copy(message = it.message.copy(channelData = Helpers.encrypt(staticParams.nodeParams.nodePrivateKey.value, this).toByteVector()))
                it is SendMessage && it.message is CommitSig -> it.copy(message = it.message.copy(channelData = Helpers.encrypt(staticParams.nodeParams.nodePrivateKey.value, this).toByteVector()))
                it is SendMessage && it.message is RevokeAndAck -> it.copy(message = it.message.copy(channelData = Helpers.encrypt(staticParams.nodeParams.nodePrivateKey.value, this).toByteVector()))
                it is SendMessage && it.message is ClosingSigned -> it.copy(message = it.message.copy(channelData = Helpers.encrypt(staticParams.nodeParams.nodePrivateKey.value, this).toByteVector()))
                else -> it
            }
        }
        else -> actions
    }

    internal fun handleFundingPublishFailed(): Pair<ChannelState, List<ChannelAction>> {
        require(this is HasCommitments) { "$this must be type of HasCommitments" }
        logger.error { "failed to publish funding tx" }
        val exc = ChannelFundingError(channelId)
        val error = Error(channelId, exc.message)
        // NB: we don't use the handleLocalError handler because it would result in the commit tx being published, which we don't want:
        // implementation *guarantees* that in case of BITCOIN_FUNDING_PUBLISH_FAILED, the funding tx hasn't and will never be published, so we can close the channel right away
        // TODO context.system.eventStream.publish(ChannelErrorOccurred(self, Helpers.getChannelId(stateData), remoteNodeId, stateData, LocalError(exc), isFatal = true))
        return newState {
            state = Closed(staticParams, currentTip)
            actions = listOf(SendMessage(error))
        }
    }

    internal fun handleFundingTimeout(): Pair<ChannelState, List<ChannelAction>> {
        require(this is HasCommitments) { "$this must be type of HasCommitments" }
        logger.warning { "funding tx hasn't been confirmed in time, cancelling channel delay=${fr.acinq.eclair.channel.Channel.FUNDING_TIMEOUT_FUNDEE}" }
        val exc = FundingTxTimedout(channelId)
        val error = Error(channelId, exc.message)
        // TODO context.system.eventStream.publish(ChannelErrorOccurred(self, Helpers.getChannelId(stateData), remoteNodeId, stateData, LocalError(exc), isFatal = true))
        return newState {
            state = Closed(staticParams, currentTip)
            actions = listOf(SendMessage(error))
        }
    }

    internal fun handleRemoteSpentCurrent(commitTx: Transaction): Pair<Closing, List<ChannelAction>> {
        require(this is HasCommitments) { "$this must be type of HasCommitments" }
        logger.warning { "they published their current commit in txid=${commitTx.txid}" }
        require(commitTx.txid == commitments.remoteCommit.txid) { "txid mismatch" }

        val onChainFeeConf = staticParams.nodeParams.onChainFeeConf
        val remoteCommitPublished = Helpers.Closing.claimRemoteCommitTxOutputs(keyManager, commitments, commitments.remoteCommit, commitTx, onChainFeeConf.feeEstimator, onChainFeeConf.feeTargets)

        val nextState = when(this) {
            is Closing -> copy(remoteCommitPublished = remoteCommitPublished)
            // TODO
            //  is Negotiating -> {}
            //  case negotiating: DATA_NEGOTIATING => DATA_CLOSING(d.commitments, fundingTx = None,
            //  waitingSince = now, negotiating.closingTxProposed.flatten.map(_.unsignedTx), remoteCommitPublished = Some(remoteCommitPublished))
            is WaitForFundingConfirmed -> Closing(
                staticParams = staticParams,
                currentTip = currentTip,
                commitments = commitments,
                fundingTx = fundingTx,
                waitingSince = currentTimestampMillis(),
                remoteCommitPublished = remoteCommitPublished
            )
            else -> Closing(
                staticParams = staticParams,
                currentTip = currentTip,
                commitments = commitments,
                fundingTx = null,
                waitingSince = currentTimestampMillis(),
                remoteCommitPublished = remoteCommitPublished
            )
        }

        return nextState to buildList {
            add(StoreState(nextState))
            addAll(doPublish(remoteCommitPublished, channelId))
        }
    }

    internal fun handleRemoteSpentNext(commitTx: Transaction): Pair<ChannelState, List<ChannelAction>> {
        require(this is HasCommitments) { "$this must be type of HasCommitments" }
        logger.warning { "they published their next commit in txid=${commitTx.txid}" }
        require(commitments.remoteNextCommitInfo.isLeft) { "next remote commit must be defined" }
        val remoteCommit = commitments.remoteNextCommitInfo.left?.nextRemoteCommit
        require(remoteCommit != null) { "remote commit must not be null" }
        require(commitTx.txid == remoteCommit.txid) { "txid mismatch" }

        val onChainFeeConf = staticParams.nodeParams.onChainFeeConf
        val remoteCommitPublished = Helpers.Closing.claimRemoteCommitTxOutputs(keyManager, commitments, remoteCommit, commitTx, onChainFeeConf.feeEstimator, onChainFeeConf.feeTargets)

        val nextState = when(this) {
            is Closing -> copy(remoteCommitPublished = remoteCommitPublished)
            // TODO
            //  is Negotiating -> {}
            // NB: if there is a next commitment, we can't be in WaitForFundingConfirmed so we don't have the case where fundingTx is defined
            else -> Closing(
                staticParams = staticParams,
                currentTip = currentTip,
                commitments = commitments,
                fundingTx = null,
                waitingSince = currentTimestampMillis(),
                remoteCommitPublished = remoteCommitPublished
            )
        }

        return nextState to buildList {
            add(StoreState(nextState))
            addAll(doPublish(remoteCommitPublished, channelId))
        }
    }

    internal fun handleRemoteSpentOther(tx: Transaction): Pair<ChannelState, List<ChannelAction>> {
        require(this is HasCommitments) { "$this must be type of HasCommitments" }
        logger.warning { "funding tx spent in txid=${tx.txid}" }

        val onChainFeeConf = staticParams.nodeParams.onChainFeeConf

        return Helpers.Closing.claimRevokedRemoteCommitTxOutputs(
            keyManager,
            commitments,
            tx,
            onChainFeeConf.feeEstimator,
            onChainFeeConf.feeTargets
        )?.let { revokedCommitPublished ->
            logger.warning { "txid=${tx.txid} was a revoked commitment, publishing the penalty tx" }
            val exc = FundingTxSpent(channelId, tx)
            val error = Error(channelId, exc.message)

            val nextState = when(this) {
                is Closing -> if (this.revokedCommitPublished.contains(revokedCommitPublished))  this
                else copy(revokedCommitPublished = this.revokedCommitPublished + revokedCommitPublished)
                // TODO
                //  is Negotiating -> {}
                // NB: if there is a next commitment, we can't be in WaitForFundingConfirmed so we don't have the case where fundingTx is defined
                else -> Closing(
                    staticParams = staticParams,
                    currentTip = currentTip,
                    commitments = commitments,
                    fundingTx = null,
                    waitingSince = currentTimestampMillis(),
                    revokedCommitPublished = listOf(revokedCommitPublished)
                )
            }

            nextState to buildList {
                add(StoreState(nextState))
                addAll(doPublish(revokedCommitPublished, channelId))
                add(SendMessage(error))
            }

        } ?: kotlin.run {
            // the published tx was neither their current commitment nor a revoked one
            logger.error { "couldn't identify txid=${tx.txid}, something very bad is going on!!!" }
            newState(ErrorInformationLeak(staticParams, currentTip, commitments))
        }
    }

    internal fun doPublish(localCommitPublished: LocalCommitPublished, channelId: ByteVector32): List<ChannelAction> {
        val (commitTx, claimMainDelayedOutputTx, claimHtlcSuccessTxs, claimHtlcTimeoutTxs, claimHtlcDelayedTxs, irrevocablySpent) = localCommitPublished

        val publishQueue = buildList {
            add(commitTx)
            claimMainDelayedOutputTx?.let { add(it) }
            addAll(claimHtlcSuccessTxs)
            addAll(claimHtlcTimeoutTxs)
            addAll(claimHtlcDelayedTxs)
        }
        val publishList = publishIfNeeded(publishQueue, irrevocablySpent)

        // we watch:
        // - the commitment tx itself, so that we can handle the case where we don't have any outputs
        // - 'final txes' that send funds to our wallet and that spend outputs that only us control
        val watchConfirmedQueue = buildList {
            add(commitTx)
            claimMainDelayedOutputTx?.let { add(it) }
            addAll(claimHtlcDelayedTxs)
        }
        val watchConfirmedList= watchConfirmedIfNeeded(watchConfirmedQueue, irrevocablySpent, channelId)

        // we watch outputs of the commitment tx that both parties may spend
        val watchSpentQueue = buildList {
            addAll(claimHtlcSuccessTxs)
            addAll(claimHtlcTimeoutTxs)
        }
        val watchSpentList = watchSpentIfNeeded(commitTx, watchSpentQueue, irrevocablySpent, channelId)

        return buildList {
            addAll(publishList)
            addAll(watchConfirmedList)
            addAll(watchSpentList)
        }
    }

    internal fun doPublish(remoteCommitPublished: RemoteCommitPublished, channelId: ByteVector32): List<ChannelAction> {
        val (commitTx, claimMainOutputTx, claimHtlcSuccessTxs, claimHtlcTimeoutTxs, irrevocablySpent) = remoteCommitPublished
        val publishQueue = buildList {
            claimMainOutputTx?.let { add(it) }
            addAll(claimHtlcSuccessTxs)
            addAll(claimHtlcTimeoutTxs)
        }

        val publishList = publishIfNeeded(publishQueue, irrevocablySpent)

        // we watch:
        // - the commitment tx itself, so that we can handle the case where we don't have any outputs
        // - 'final txes' that send funds to our wallet and that spend outputs that only us control
        val watchConfirmedQueue = buildList {
            add(commitTx)
            claimMainOutputTx?.let { add(it) }
        }
        val watchEventConfirmedList = watchConfirmedIfNeeded(watchConfirmedQueue, irrevocablySpent, channelId)

        // we watch outputs of the commitment tx that both parties may spend
        val watchSpentQueue = buildList {
            addAll(claimHtlcTimeoutTxs)
            addAll(claimHtlcSuccessTxs)
        }
        val watchEventSpentList = watchSpentIfNeeded(commitTx, watchSpentQueue, irrevocablySpent, channelId)

        return buildList {
            addAll(publishList)
            addAll(watchEventConfirmedList)
            addAll(watchEventSpentList)
        }
    }

    private fun doPublish(revokedCommitPublished: RevokedCommitPublished, channelId: ByteVector32): List<ChannelAction> {
        val (commitTx, claimMainOutputTx, mainPenaltyTx, htlcPenaltyTxs, claimHtlcDelayedPenaltyTxs, irrevocablySpent) = revokedCommitPublished

        val publishQueue = buildList{
            claimMainOutputTx?.let { add(it) }
            mainPenaltyTx?.let { add(it) }
            addAll(htlcPenaltyTxs)
            addAll(claimHtlcDelayedPenaltyTxs)
        }
        val publishList = publishIfNeeded(publishQueue, irrevocablySpent)

        // we watch:
        // - the commitment tx itself, so that we can handle the case where we don't have any outputs
        // - 'final txes' that send funds to our wallet and that spend outputs that only us control
        val watchConfirmedQueue = buildList {
            add(commitTx)
            claimMainOutputTx?.let { add(it) }
        }
        val watchEventConfirmedList = watchConfirmedIfNeeded(watchConfirmedQueue, irrevocablySpent, channelId)


        // we watch outputs of the commitment tx that both parties may spend
        val watchSpentQueue = buildList {
            mainPenaltyTx?.let { add(it) }
            addAll(htlcPenaltyTxs)
        }
        val watchEventSpentList = watchSpentIfNeeded(commitTx, watchSpentQueue, irrevocablySpent, channelId)

        return buildList {
            addAll(publishList)
            addAll(watchEventConfirmedList)
            addAll(watchEventSpentList)
        }
    }

    /**
     * This helper method will publish txes only if they haven't yet reached minDepth
     */
    private fun publishIfNeeded(txes: List<Transaction>, irrevocablySpent: Map<OutPoint, ByteVector32>): List<PublishTx> {
        val (skip, process) = txes.partition { it.inputsAlreadySpent(irrevocablySpent) }
        skip.forEach { tx ->
            logger.info { "no need to republish txid=${tx.txid}, it has already been confirmed" }
        }
        return process.map { tx ->
            logger.info { "publishing txid=${tx.txid}" }
            PublishTx(tx)
        }
    }

    /**
     * This helper method will watch txes only if they haven't yet reached minDepth
     */
    private fun watchConfirmedIfNeeded(txes: List<Transaction>, irrevocablySpent: Map<OutPoint, ByteVector32>, channelId: ByteVector32): List<SendWatch> {
        val (skip, process) = txes.partition { it.inputsAlreadySpent(irrevocablySpent) }
        skip.forEach { tx ->
            logger.info { "no need to watch txid=${tx.txid}, it has already been confirmed" }
        }
        return process.map { tx ->
            SendWatch(
                WatchConfirmed(channelId, tx, staticParams.nodeParams.minDepthBlocks.toLong(), BITCOIN_TX_CONFIRMED(tx))
            )
        }
    }

    /**
     * This helper method will watch txes only if the utxo they spend hasn't already been irrevocably spent
     */
    private fun watchSpentIfNeeded(parentTx: Transaction, txes: List<Transaction>, irrevocablySpent: Map<OutPoint, ByteVector32>, channelId: ByteVector32): List<SendWatch> {
        val (skip, process) = txes.partition { it.inputsAlreadySpent(irrevocablySpent) }
        skip.forEach {tx ->
            logger.info { "no need to watch txid=${tx.txid}, it has already been confirmed" }
        }
        return process.map {
            SendWatch(
                WatchSpent(channelId, parentTx, it.txIn.first().outPoint.index.toInt(), BITCOIN_OUTPUT_SPENT)
            )
        }
    }

    internal fun feePaid(fee: Satoshi, tx: Transaction, desc: String, channelId: ByteVector32) {
        runTrying { // this may fail with an NPE in tests because context has been cleaned up, but it's not a big deal
            logger.info { "paid feeSatoshi=${fee.toLong()} for txid=${tx.txid} desc=$desc" }
            // TODO context.system.eventStream.publish(NetworkFeePaid(self, remoteNodeId, channelId, tx, fee, desc))
        }
    }

    fun handleRemoteError(e: Error): Pair<ChannelState, List<ChannelAction>> {
        // see BOLT 1: only print out data verbatim if is composed of printable ASCII characters
        logger.error { "peer sent error: ascii='${e.toAscii()}' bin=${e.data.toHex()}" }
        // TODO context.system.eventStream.publish(ChannelErrorOccurred(self, Helpers.getChannelId(stateData), remoteNodeId, stateData, RemoteError(e), isFatal = true))

        return when(this) {
            is Closing -> stay // nothing to do, there is already a spending tx published
//          TODO // if we were in the process of closing and already received a closing sig from the counterparty, it's always better to use that
//           is Negotiating -> handleMutualClose(bestUnpublishedClosingTx, Either.Left(negotiating))
            // NB: we publish the commitment even if we have nothing at stake (in a dataloss situation our peer will send us an error just for that)
            is HasCommitments -> spendLocalCurrent()
            // when there is no commitment yet, we just go to CLOSED state in case an error occurs
            else -> newState(Closed(staticParams, currentTip))
        }
    }

    private fun HasCommitments.spendLocalCurrent(): Pair<ChannelState, List<ChannelAction>> {
        val outdatedCommitment = when(this) {
            is WaitForRemotePublishFutureComitment -> true
            is Closing -> this.futureRemoteCommitPublished != null
            else -> false
        }

        return if (outdatedCommitment) {
            logger.warning { "we have an outdated commitment: will not publish our local tx" }
            stay
        } else {
            val commitTx = commitments.localCommit.publishableTxs.commitTx.tx
            val localCommitPublished = Helpers.Closing.claimCurrentLocalCommitTxOutputs(
                keyManager,
                commitments,
                commitTx,
                staticParams.nodeParams.onChainFeeConf.feeEstimator,
                staticParams.nodeParams.onChainFeeConf.feeTargets
            )
            val nextState = when(this) {
                is Closing -> copy(localCommitPublished = localCommitPublished)
//                is Negotiating -> TODO("DATA_CLOSING(d.commitments, fundingTx = None, waitingSince = now, negotiating.closingTxProposed.flatten.map(_.unsignedTx), localCommitPublished = Some(localCommitPublished))")
                is WaitForFundingConfirmed -> Closing(
                    staticParams = staticParams, currentTip = currentTip,
                    commitments = commitments,
                    fundingTx = fundingTx,
                    waitingSince = currentTimestampMillis(),
                    localCommitPublished = localCommitPublished
                )
                else -> Closing(
                    staticParams = staticParams, currentTip = currentTip,
                    commitments = commitments,
                    fundingTx = null,
                    waitingSince = currentTimestampMillis(),
                    localCommitPublished = localCommitPublished
                )
            }

            nextState to buildList {
                add(StoreState(nextState))
                addAll(doPublish(localCommitPublished, channelId))
            }
        }
    }

    @Transient
<<<<<<< HEAD
    val logger = EclairLoggerFactory.newLogger<fr.acinq.eclair.channel.Channel>()
=======
    val logger = EclairLoggerFactory.newLogger<Channel<*>>()
>>>>>>> 28a10559
}

interface HasCommitments {
    val commitments: Commitments
    val channelId: ByteVector32
        get() = commitments.channelId

    fun isZeroReserve(): Boolean = commitments.isZeroReserve

    fun isFunder(): Boolean = commitments.localParams.isFunder

    fun updateCommitments(input: Commitments): HasCommitments

    companion object {
        val serializersModule = SerializersModule {
            polymorphic(HasCommitments::class) {
                subclass(Normal::class)
                subclass(WaitForFundingConfirmed::class)
                subclass(WaitForFundingLocked::class)
                subclass(WaitForRemotePublishFutureComitment::class)
                subclass(Closing::class)
            }
        }

        private val serializationModules = SerializersModule {
            include(Tlv.serializersModule)
            include(KeyManager.serializersModule)
            include(UpdateMessage.serializersModule)
        }

        private val cbor = Cbor {
            serializersModule = serializationModules
        }

        fun serialize(state: HasCommitments): ByteArray {
            return cbor.encodeToByteArray(ChannelState.serializer(), state as ChannelState)
        }

        fun deserialize(bin: ByteArray): HasCommitments {
            return cbor.decodeFromByteArray<ChannelState>(bin) as HasCommitments
        }

        fun deserialize(bin: ByteVector): HasCommitments = deserialize(bin.toByteArray())
    }
}

@Serializable
data class WaitForInit(override val staticParams: StaticParams, override val currentTip: Pair<Int, @Serializable(with = BlockHeaderKSerializer::class) BlockHeader>) : ChannelState() {
    override fun process(event: ChannelEvent): Pair<ChannelState, List<ChannelAction>> {
        return when {
            event is InitFundee -> {
                val nextState = WaitForOpenChannel(staticParams, currentTip, event.temporaryChannelId, event.localParams, event.remoteInit)
                Pair(nextState, listOf())
            }
            event is InitFunder -> {
                val fundingPubKey = keyManager.fundingPublicKey(event.localParams.fundingKeyPath).publicKey
                val channelKeyPath = keyManager.channelKeyPath(event.localParams, event.channelVersion)
                val paymentBasepoint = if (event.channelVersion.isSet(USE_STATIC_REMOTEKEY_BIT)) {
                    event.localParams.localPaymentBasepoint!!
                } else {
                    keyManager.paymentPoint(channelKeyPath).publicKey
                }
                val open = OpenChannel(
                    staticParams.nodeParams.chainHash,
                    temporaryChannelId = event.temporaryChannelId,
                    fundingSatoshis = event.fundingAmount,
                    pushMsat = event.pushAmount,
                    dustLimitSatoshis = event.localParams.dustLimit,
                    maxHtlcValueInFlightMsat = event.localParams.maxHtlcValueInFlightMsat,
                    channelReserveSatoshis = event.localParams.channelReserve,
                    htlcMinimumMsat = event.localParams.htlcMinimum,
                    feeratePerKw = event.initialFeeratePerKw,
                    toSelfDelay = event.localParams.toSelfDelay,
                    maxAcceptedHtlcs = event.localParams.maxAcceptedHtlcs,
                    fundingPubkey = fundingPubKey,
                    revocationBasepoint = keyManager.revocationPoint(channelKeyPath).publicKey,
                    paymentBasepoint = paymentBasepoint,
                    delayedPaymentBasepoint = keyManager.delayedPaymentPoint(channelKeyPath).publicKey,
                    htlcBasepoint = keyManager.htlcPoint(channelKeyPath).publicKey,
                    firstPerCommitmentPoint = keyManager.commitmentPoint(channelKeyPath, 0),
                    channelFlags = event.channelFlags,
                    // In order to allow TLV extensions and keep backwards-compatibility, we include an empty upfront_shutdown_script.
                    // See https://github.com/lightningnetwork/lightning-rfc/pull/714.
                    tlvStream = TlvStream(
                        if (event.channelVersion.isSet(ChannelVersion.ZERO_RESERVE_BIT)) {
                            listOf(ChannelTlv.UpfrontShutdownScript(ByteVector.empty), ChannelTlv.ChannelVersionTlv(event.channelVersion))
                        } else {
                            listOf(ChannelTlv.UpfrontShutdownScript(ByteVector.empty))
                        }
                    )
                )
                val nextState = WaitForAcceptChannel(staticParams, currentTip, event, open)
                Pair(nextState, listOf(SendMessage(open)))
            }
            event is Restore && event.state is HasCommitments -> {
                logger.info { "restoring channel channelId=${event.state.channelId}" }
                val watchSpent = WatchSpent(
                    event.state.channelId,
                    event.state.commitments.commitInput.outPoint.txid,
                    event.state.commitments.commitInput.outPoint.index.toInt(),
                    event.state.commitments.commitInput.txOut.publicKeyScript,
                    BITCOIN_FUNDING_SPENT
                )
                val watchConfirmed = WatchConfirmed(
                    event.state.channelId,
                    event.state.commitments.commitInput.outPoint.txid,
                    event.state.commitments.commitInput.txOut.publicKeyScript,
                    staticParams.nodeParams.minDepthBlocks.toLong(),
                    BITCOIN_FUNDING_DEPTHOK
                )
                val actions = listOf(SendWatch(watchSpent), SendWatch(watchConfirmed))
                // TODO: ask watcher for the funding tx when restoring WaitForFundingConfirmed
                Pair(Offline(event.state), event.state.updateActions(actions))
            }
            event is NewBlock -> Pair(this.copy(currentTip = Pair(event.height, event.Header)), listOf())
            else -> {
                logger.warning { "unhandled event $event ins state ${this::class}" }
                Pair(this, listOf())
            }
        }
    }
}

@Serializable
data class Offline(val state: ChannelState) : ChannelState() {
    override val staticParams: StaticParams
        get() = state.staticParams
    override val currentTip: Pair<Int, BlockHeader>
        get() = state.currentTip

    override fun process(event: ChannelEvent): Pair<ChannelState, List<ChannelAction>> {
        logger.warning { "offline processing $event" }
        return when {
            event is Connected -> {
                when {
                    state is WaitForRemotePublishFutureComitment -> {
                        // they already proved that we have an outdated commitment
                        // there isn't much to do except asking them again to publish their current commitment by sending an error
                        val exc = PleasePublishYourCommitment(state.channelId)
                        val error = Error(state.channelId, exc.message)
                        val nextState = state.updateCommitments(state.commitments.updateFeatures(event.localInit, event.remoteInit)) as ChannelState
                        Pair(
                            nextState,
                            nextState.updateActions(listOf(SendMessage(error)))
                        )
                    }
                    state is HasCommitments && state.isZeroReserve() -> {
                        logger.info { "syncing $state, waiting fo their channelReestablish message" }
                        val nextState = state.updateCommitments(state.commitments.updateFeatures(event.localInit, event.remoteInit)) as ChannelState
                        Pair(Syncing(nextState, true), listOf())
                    }
                    state is HasCommitments -> {
                        val yourLastPerCommitmentSecret = state.commitments.remotePerCommitmentSecrets.lastIndex?.let { state.commitments.remotePerCommitmentSecrets.getHash(it) } ?: ByteVector32.Zeroes
                        val channelKeyPath = keyManager.channelKeyPath(state.commitments.localParams, state.commitments.channelVersion)
                        val myCurrentPerCommitmentPoint = keyManager.commitmentPoint(channelKeyPath, state.commitments.localCommit.index)

                        val channelReestablish = ChannelReestablish(
                            channelId = state.channelId,
                            nextLocalCommitmentNumber = state.commitments.localCommit.index + 1,
                            nextRemoteRevocationNumber = state.commitments.remoteCommit.index,
                            yourLastCommitmentSecret = PrivateKey(yourLastPerCommitmentSecret),
                            myCurrentPerCommitmentPoint = myCurrentPerCommitmentPoint,
                            state.commitments.remoteChannelData
                        )
                        logger.info { "syncing $state" }
                        val nextState = state.updateCommitments(state.commitments.updateFeatures(event.localInit, event.remoteInit)) as ChannelState
                        Pair(
                            Syncing(nextState, false),
                            nextState.updateActions(listOf(SendMessage(channelReestablish)))
                        )
                    }
                    else -> {
                        logger.warning { "unhandled event $event in state ${this::class}" }
                        Pair(this, listOf())
                    }
                }
            }
            event is NewBlock -> {
                // TODO: is this the right thing to do ?
                val (newState, actions) = state.process(event)
                Pair(Offline(newState), listOf())
            }
            else -> {
                logger.warning { "unhandled event $event in state ${this::class}" }
                Pair(this, listOf())
            }
        }
    }
}

/**
 * waitForTheirReestablishMessage == true means that we want to wait until we've received their channel_reestablish message before
 * we send ours (for example, to extract encrypted backup data from extra fields)
 * waitForTheirReestablishMessage == false means that we've already sent our channel_reestablish message
 */
@Serializable
data class Syncing(val state: ChannelState, val waitForTheirReestablishMessage: Boolean) : ChannelState() {
    override val staticParams: StaticParams
        get() = state.staticParams
    override val currentTip: Pair<Int, BlockHeader>
        get() = state.currentTip

    override fun process(event: ChannelEvent): Pair<ChannelState, List<ChannelAction>> {
        logger.warning { "syncing processing $event" }
        return when {
            event is MessageReceived && event.message is ChannelReestablish ->
                when {
                    waitForTheirReestablishMessage -> {
                        if (state !is HasCommitments) {
                            logger.error { "waiting for their channel_reestablish message in a state  that is not valid" }
                            return Pair(state, listOf())
                        }
                        val nextState = if (!event.message.channelData.isEmpty()) {
                            logger.info { "channel_reestablish includes a peer backup" }
                            when (val decrypted = runTrying { Helpers.decrypt(state.staticParams.nodeParams.nodePrivateKey, event.message.channelData) }) {
                                is Try.Success -> {
                                    if (decrypted.get().commitments.isMoreRecent(state.commitments)) {
                                        logger.warning { "they have a more recent commitment, using it instead" }
                                        decrypted.get()
                                    } else {
                                        logger.info { "ignoring their older backup" }
                                        state
                                    }
                                }
                                is Try.Failure -> {
                                    logger.error(decrypted.error) { "ignoring unreadable channel data for channelId=${state.channelId}" }
                                    state
                                }
                            }
                        } else state

                        val yourLastPerCommitmentSecret = nextState.commitments.remotePerCommitmentSecrets.lastIndex?.let { nextState.commitments.remotePerCommitmentSecrets.getHash(it) } ?: ByteVector32.Zeroes
                        val channelKeyPath = keyManager.channelKeyPath(state.commitments.localParams, nextState.commitments.channelVersion)
                        val myCurrentPerCommitmentPoint = keyManager.commitmentPoint(channelKeyPath, nextState.commitments.localCommit.index)

                        val channelReestablish = ChannelReestablish(
                            channelId = nextState.channelId,
                            nextLocalCommitmentNumber = nextState.commitments.localCommit.index + 1,
                            nextRemoteRevocationNumber = nextState.commitments.remoteCommit.index,
                            yourLastCommitmentSecret = PrivateKey(yourLastPerCommitmentSecret),
                            myCurrentPerCommitmentPoint = myCurrentPerCommitmentPoint,
                            nextState.commitments.remoteChannelData
                        )
                        val actions = listOf<ChannelAction>(
                            SendMessage(channelReestablish)
                        )
                        // now apply their reestablish message to the restored state
                        val (nextState1, actions1) = Syncing(nextState as ChannelState, waitForTheirReestablishMessage = false).process(event)
                        Pair(nextState1, updateActions(actions + actions1))
                    }
                    state is WaitForFundingConfirmed -> {
                        val minDepth = if (state.commitments.localParams.isFunder) {
                            staticParams.nodeParams.minDepthBlocks
                        } else {
                            // when we're fundee we scale the min_depth confirmations depending on the funding amount
                            Helpers.minDepthForFunding(staticParams.nodeParams, state.commitments.commitInput.txOut.amount)
                        }
                        // we put back the watch (operation is idempotent) because the event may have been fired while we were in OFFLINE
                        val watchConfirmed = WatchConfirmed(
                            state.channelId,
                            state.commitments.commitInput.outPoint.txid,
                            state.commitments.commitInput.txOut.publicKeyScript,
                            staticParams.nodeParams.minDepthBlocks.toLong(),
                            BITCOIN_FUNDING_DEPTHOK
                        )
                        val actions = listOf(SendWatch(watchConfirmed))
                        Pair(state, actions)
                    }
                    state is WaitForFundingLocked -> {
                        logger.verbose { "re-sending fundingLocked" }
                        val channelKeyPath = keyManager.channelKeyPath(state.commitments.localParams, state.commitments.channelVersion)
                        val nextPerCommitmentPoint = keyManager.commitmentPoint(channelKeyPath, 1)
                        val fundingLocked = FundingLocked(state.commitments.channelId, nextPerCommitmentPoint)
                        val actions = listOf(SendMessage(fundingLocked))
                        Pair(state, actions)
                    }
                    state is Normal -> {
                        val channelKeyPath = keyManager.channelKeyPath(state.commitments.localParams, state.commitments.channelVersion)
                        when {
                            !Helpers.checkLocalCommit(state.commitments, event.message.nextRemoteRevocationNumber) -> {
                                // if next_remote_revocation_number is greater than our local commitment index, it means that either we are using an outdated commitment, or they are lying
                                // but first we need to make sure that the last per_commitment_secret that they claim to have received from us is correct for that next_remote_revocation_number minus 1
                                if (keyManager.commitmentSecret(channelKeyPath, event.message.nextRemoteRevocationNumber - 1) == event.message.yourLastCommitmentSecret) {
                                    logger.warning { "counterparty proved that we have an outdated (revoked) local commitment!!! ourCommitmentNumber=${state.commitments.localCommit.index} theirCommitmentNumber=${event.message.nextRemoteRevocationNumber}" }
                                    // their data checks out, we indeed seem to be using an old revoked commitment, and must absolutely *NOT* publish it, because that would be a cheating attempt and they
                                    // would punish us by taking all the funds in the channel
                                    val exc = PleasePublishYourCommitment(state.channelId)
                                    val error = Error(state.channelId, exc.message?.encodeToByteArray()?.toByteVector() ?: ByteVector.empty)
                                    val nextState = WaitForRemotePublishFutureComitment(staticParams, state.currentTip, state.commitments, event.message)
                                    val actions = listOf(
                                        StoreState(nextState),
                                        SendMessage(error)
                                    )
                                    Pair(nextState, nextState.updateActions(actions))
                                } else {
                                    // they lied! the last per_commitment_secret they claimed to have received from us is invalid
                                    logger.warning { "they lied! the last per_commitment_secret they claimed to have received from us is invalid" }
                                    //throw InvalidRevokedCommitProof(state.channelId, state.commitments.localCommit.index, nextRemoteRevocationNumber, yourLastPerCommitmentSecret)
                                    Pair(this, listOf())
                                }
                            }
                            !Helpers.checkRemoteCommit(state.commitments, event.message.nextLocalCommitmentNumber) -> {
                                // if next_local_commit_number is more than one more our remote commitment index, it means that either we are using an outdated commitment, or they are lying
                                logger.warning { "counterparty says that they have a more recent commitment than the one we know of!!! ourCommitmentNumber=${state.commitments.remoteNextCommitInfo.left?.nextRemoteCommit?.index ?: state.commitments.remoteCommit.index} theirCommitmentNumber=${event.message.nextLocalCommitmentNumber}" }
                                // there is no way to make sure that they are saying the truth, the best thing to do is ask them to publish their commitment right now
                                // maybe they will publish their commitment, in that case we need to remember their commitment point in order to be able to claim our outputs
                                // not that if they don't comply, we could publish our own commitment (it is not stale, otherwise we would be in the case above)
                                val exc = PleasePublishYourCommitment(state.channelId)
                                val error = Error(state.channelId, exc.message?.encodeToByteArray()?.toByteVector() ?: ByteVector.empty)
                                val nextState = WaitForRemotePublishFutureComitment(staticParams, state.currentTip, state.commitments, event.message)
                                val actions = listOf(
                                    StoreState(nextState),
                                    SendMessage(error)
                                )
                                Pair(nextState, nextState.updateActions(actions))
                            }
                            else -> {
                                // normal case, our data is up-to-date
                                val actions = ArrayList<ChannelAction>()
                                if (event.message.nextLocalCommitmentNumber == 1L && state.commitments.localCommit.index == 0L) {
                                    // If next_local_commitment_number is 1 in both the channel_reestablish it sent and received, then the node MUST retransmit funding_locked, otherwise it MUST NOT
                                    logger.verbose { "re-sending fundingLocked" }
                                    val nextPerCommitmentPoint = keyManager.commitmentPoint(channelKeyPath, 1)
                                    val fundingLocked = FundingLocked(state.commitments.channelId, nextPerCommitmentPoint)
                                    actions.add(SendMessage(fundingLocked))
                                }
                                val (commitments1, sendQueue1) = handleSync(event.message, state, keyManager, logger)
                                actions.addAll(sendQueue1)

                                // BOLT 2: A node if it has sent a previous shutdown MUST retransmit shutdown.
                                state.localShutdown?.let {
                                    logger.verbose { "re-sending localShutdown" }
                                    actions.add(SendMessage(it))
                                }

                                if (!state.buried) {
                                    // even if we were just disconnected/reconnected, we need to put back the watch because the event may have been
                                    // fired while we were in OFFLINE (if not, the operation is idempotent anyway)
                                    val watchConfirmed = WatchConfirmed(
                                        state.channelId,
                                        state.commitments.commitInput.outPoint.txid,
                                        state.commitments.commitInput.txOut.publicKeyScript,
                                        ANNOUNCEMENTS_MINCONF.toLong(),
                                        BITCOIN_FUNDING_DEEPLYBURIED
                                    )
                                    actions.add(SendWatch(watchConfirmed))
                                }

                                // TODO: update fees if needed
                                logger.info { "switching to $state" }
                                Pair(state.copy(commitments = commitments1), actions)
                            }
                        }
                    }
                    else -> {
                        logger.warning { "unhandled event $event in state ${this::class}" }
                        Pair(this, listOf())
                    }
                }
            event is NewBlock -> {
                // TODO: is this the right thing to do ?
                val (newState, actions) = state.process(event)
                Pair(Syncing(newState, waitForTheirReestablishMessage), listOf())
            }
            else -> {
                logger.warning { "unhandled event $event in state ${this::class}" }
                Pair(this, listOf())
            }
        }
    }
}

@Serializable
data class WaitForRemotePublishFutureComitment(
    override val staticParams: StaticParams,
    override val currentTip: Pair<Int, @Serializable(with = BlockHeaderKSerializer::class) BlockHeader>,
    override val commitments: Commitments,
    val channelReestablish: ChannelReestablish
) : ChannelState(), HasCommitments {
    override fun updateCommitments(input: Commitments): HasCommitments = this.copy(commitments = input)

    override fun process(event: ChannelEvent): Pair<ChannelState, List<ChannelAction>> {
        TODO("Not yet implemented")
    }
}

@Serializable
data class WaitForOpenChannel(
    override val staticParams: StaticParams,
    override val currentTip: Pair<Int, @Serializable(with = BlockHeaderKSerializer::class) BlockHeader>,
    @Serializable(with = ByteVector32KSerializer::class) val temporaryChannelId: ByteVector32,
    val localParams: LocalParams,
    val remoteInit: Init
) : ChannelState() {
    override fun process(event: ChannelEvent): Pair<ChannelState, List<ChannelAction>> {
        return when (event) {
            is MessageReceived ->
                when (event.message) {
                    is OpenChannel -> {
                        val fundingPubkey = keyManager.fundingPublicKey(localParams.fundingKeyPath).publicKey
                        var channelVersion = event.message.channelVersion ?: ChannelVersion.STANDARD
                        if (Features.canUseFeature(
                                localParams.features,
                                Features.invoke(remoteInit.features),
                                Feature.StaticRemoteKey
                            )
                        ) {
                            channelVersion = channelVersion or ChannelVersion.STATIC_REMOTEKEY
                        }
                        val channelKeyPath = keyManager.channelKeyPath(localParams, channelVersion)
                        // TODO: maybe also check uniqueness of temporary channel id
                        val minimumDepth = Helpers.minDepthForFunding(staticParams.nodeParams, event.message.fundingSatoshis)
                        val paymentBasepoint = if (channelVersion.isSet(USE_STATIC_REMOTEKEY_BIT)) {
                            localParams.localPaymentBasepoint!!
                        } else {
                            keyManager.paymentPoint(channelKeyPath).publicKey
                        }
                        val accept = AcceptChannel(
                            temporaryChannelId = event.message.temporaryChannelId,
                            dustLimitSatoshis = localParams.dustLimit,
                            maxHtlcValueInFlightMsat = localParams.maxHtlcValueInFlightMsat,
                            channelReserveSatoshis = localParams.channelReserve,
                            minimumDepth = minimumDepth.toLong(),
                            htlcMinimumMsat = localParams.htlcMinimum,
                            toSelfDelay = localParams.toSelfDelay,
                            maxAcceptedHtlcs = localParams.maxAcceptedHtlcs,
                            fundingPubkey = fundingPubkey,
                            revocationBasepoint = keyManager.revocationPoint(channelKeyPath).publicKey,
                            paymentBasepoint = paymentBasepoint,
                            delayedPaymentBasepoint = keyManager.delayedPaymentPoint(channelKeyPath).publicKey,
                            htlcBasepoint = keyManager.htlcPoint(channelKeyPath).publicKey,
                            firstPerCommitmentPoint = keyManager.commitmentPoint(channelKeyPath, 0),
                            // In order to allow TLV extensions and keep backwards-compatibility, we include an empty upfront_shutdown_script.
                            // See https://github.com/lightningnetwork/lightning-rfc/pull/714.
                            tlvStream = TlvStream(listOf(ChannelTlv.UpfrontShutdownScript(ByteVector.empty)))
                        )
                        val remoteParams = RemoteParams(
                            nodeId = staticParams.remoteNodeId,
                            dustLimit = event.message.dustLimitSatoshis,
                            maxHtlcValueInFlightMsat = event.message.maxHtlcValueInFlightMsat.toLong(),
                            channelReserve = event.message.channelReserveSatoshis, // remote requires local to keep this much satoshis as direct payment
                            htlcMinimum = event.message.htlcMinimumMsat,
                            toSelfDelay = event.message.toSelfDelay,
                            maxAcceptedHtlcs = event.message.maxAcceptedHtlcs,
                            fundingPubKey = event.message.fundingPubkey,
                            revocationBasepoint = event.message.revocationBasepoint,
                            paymentBasepoint = event.message.paymentBasepoint,
                            delayedPaymentBasepoint = event.message.delayedPaymentBasepoint,
                            htlcBasepoint = event.message.htlcBasepoint,
                            features = Features.invoke(remoteInit.features)
                        )

                        val nextState = WaitForFundingCreated(
                            staticParams,
                            currentTip,
                            event.message.temporaryChannelId,
                            localParams,
                            remoteParams,
                            event.message.fundingSatoshis,
                            event.message.pushMsat,
                            event.message.feeratePerKw,
                            event.message.firstPerCommitmentPoint,
                            event.message.channelFlags,
                            channelVersion,
                            accept
                        )

                        Pair(nextState, listOf(SendMessage(accept)))
                    }
                    is Error -> handleRemoteError(event.message)
                    else -> {
                        logger.warning { "unhandled event $event in state ${this::class}" }
                        Pair(this, listOf())
                    }
                }
            is NewBlock -> Pair(this.copy(currentTip = Pair(event.height, event.Header)), listOf())
            else -> {
                logger.warning { "unhandled event $event in state ${this::class}" }
                Pair(this, listOf())
            }
        }
    }
}

@Serializable
data class WaitForFundingCreated(
    override val staticParams: StaticParams,
    override val currentTip: Pair<Int, @Serializable(with = BlockHeaderKSerializer::class) BlockHeader>,
    @Serializable(with = ByteVector32KSerializer::class) val temporaryChannelId: ByteVector32,
    val localParams: LocalParams,
    val remoteParams: RemoteParams,
    @Serializable(with = SatoshiKSerializer::class) val fundingAmount: Satoshi,
    val pushAmount: MilliSatoshi,
    val initialFeeratePerKw: Long,
    @Serializable(with = PublicKeyKSerializer::class) val remoteFirstPerCommitmentPoint: PublicKey,
    val channelFlags: Byte,
    val channelVersion: ChannelVersion,
    val lastSent: AcceptChannel
) : ChannelState() {
    override fun process(event: ChannelEvent): Pair<ChannelState, List<ChannelAction>> {
        return when (event) {
            is MessageReceived ->
                when (event.message) {
                    is FundingCreated -> {
                        // they fund the channel with their funding tx, so the money is theirs (but we are paid pushMsat)
                        val firstCommitTx = Helpers.Funding.makeFirstCommitTxs(
                            keyManager,
                            channelVersion,
                            temporaryChannelId,
                            localParams,
                            remoteParams,
                            fundingAmount,
                            pushAmount,
                            initialFeeratePerKw,
                            event.message.fundingTxid,
                            event.message.fundingOutputIndex,
                            remoteFirstPerCommitmentPoint
                        )
                        // check remote signature validity
                        val fundingPubKey = keyManager.fundingPublicKey(localParams.fundingKeyPath)
                        val localSigOfLocalTx = keyManager.sign(firstCommitTx.localCommitTx, fundingPubKey)
                        val signedLocalCommitTx = Transactions.addSigs(
                            firstCommitTx.localCommitTx,
                            fundingPubKey.publicKey,
                            remoteParams.fundingPubKey,
                            localSigOfLocalTx,
                            event.message.signature
                        )
                        when (val result = Transactions.checkSpendable(signedLocalCommitTx)) {
                            is Try.Failure -> {
                                // TODO: implement error handling
                                logger.error(result.error) { "their first commit sig is not valid for ${firstCommitTx.localCommitTx.tx}" }
                                Pair(this, listOf())
                            }
                            is Try.Success -> {
                                val localSigOfRemoteTx = keyManager.sign(firstCommitTx.remoteCommitTx, fundingPubKey)
                                val channelId = Eclair.toLongId(event.message.fundingTxid, event.message.fundingOutputIndex)
                                // watch the funding tx transaction
                                val commitInput = firstCommitTx.localCommitTx.input
                                val fundingSigned = FundingSigned(
                                    channelId = channelId,
                                    signature = localSigOfRemoteTx
                                )
                                val commitments = Commitments(
                                    channelVersion,
                                    localParams,
                                    remoteParams,
                                    channelFlags,
                                    LocalCommit(0, firstCommitTx.localSpec, PublishableTxs(signedLocalCommitTx, listOf())),
                                    RemoteCommit(
                                        0,
                                        firstCommitTx.remoteSpec,
                                        firstCommitTx.remoteCommitTx.tx.txid,
                                        remoteFirstPerCommitmentPoint
                                    ),
                                    LocalChanges(listOf(), listOf(), listOf()),
                                    RemoteChanges(listOf(), listOf(), listOf()),
                                    localNextHtlcId = 0L,
                                    remoteNextHtlcId = 0L,
                                    originChannels = mapOf(),
                                    remoteNextCommitInfo = Either.Right(Eclair.randomKey().publicKey()), // we will receive their next per-commitment point in the next message, so we temporarily put a random byte array,
                                    commitInput,
                                    ShaChain.init,
                                    channelId = channelId
                                )
                                //context.system.eventStream.publish(ChannelIdAssigned(self, remoteNodeId, temporaryChannelId, channelId))
                                //context.system.eventStream.publish(ChannelSignatureReceived(self, commitments))
                                // NB: we don't send a ChannelSignatureSent for the first commit
                                logger.info { "waiting for them to publish the funding tx for channelId=$channelId fundingTxid=${commitInput.outPoint.txid}" }
                                // phoenix channels have a zero mindepth for funding tx
                                val fundingMinDepth = if (commitments.isZeroReserve) 0 else Helpers.minDepthForFunding(staticParams.nodeParams, fundingAmount)
                                logger.info { "$channelId will wait for $fundingMinDepth confirmations" }
                                val watchSpent = WatchSpent(
                                    channelId,
                                    commitInput.outPoint.txid,
                                    commitInput.outPoint.index.toInt(),
                                    commitments.commitInput.txOut.publicKeyScript,
                                    BITCOIN_FUNDING_SPENT
                                ) // TODO: should we wait for an acknowledgment from the watcher?
                                val watchConfirmed = WatchConfirmed(
                                    channelId,
                                    commitInput.outPoint.txid,
                                    commitments.commitInput.txOut.publicKeyScript,
                                    fundingMinDepth.toLong(),
                                    BITCOIN_FUNDING_DEPTHOK
                                )
                                val nextState = WaitForFundingConfirmed(staticParams, currentTip, commitments, null, currentTimestampMillis() / 1000, null, Either.Right(fundingSigned))
                                val actions = listOf(SendWatch(watchSpent), SendWatch(watchConfirmed), SendMessage(fundingSigned), ChannelIdSwitch(temporaryChannelId, channelId), StoreState(nextState))
                                Pair(nextState, nextState.updateActions(actions))
                            }
                        }
                    }
                    is Error -> handleRemoteError(event.message)
                    else -> {
                        logger.warning { "unhandled message ${event.message} in state ${this::class}" }
                        Pair(this, listOf())
                    }
                }
            is NewBlock -> Pair(this.copy(currentTip = Pair(event.height, event.Header)), listOf())
            else -> {
                logger.warning { "unhandled event $event in state ${this::class}" }
                Pair(this, listOf())
            }
        }
    }

}

@Serializable
data class WaitForAcceptChannel(override val staticParams: StaticParams, override val currentTip: Pair<Int, @Serializable(with = BlockHeaderKSerializer::class) BlockHeader>, val initFunder: InitFunder, val lastSent: OpenChannel) :
    ChannelState() {
    override fun process(event: ChannelEvent): Pair<ChannelState, List<ChannelAction>> {
        return when {
            event is MessageReceived && event.message is AcceptChannel -> {
                val result = fr.acinq.eclair.utils.runTrying {
                    Helpers.validateParamsFunder(staticParams.nodeParams, lastSent, event.message)
                }
                when (result) {
                    is Try.Failure -> Pair(this, listOf(HandleError(result.error)))
                    is Try.Success -> {
                        // TODO: check equality of temporaryChannelId? or should be done upstream
                        val remoteParams = RemoteParams(
                            nodeId = staticParams.remoteNodeId,
                            dustLimit = event.message.dustLimitSatoshis,
                            maxHtlcValueInFlightMsat = event.message.maxHtlcValueInFlightMsat,
                            channelReserve = event.message.channelReserveSatoshis, // remote requires local to keep this much satoshis as direct payment
                            htlcMinimum = event.message.htlcMinimumMsat,
                            toSelfDelay = event.message.toSelfDelay,
                            maxAcceptedHtlcs = event.message.maxAcceptedHtlcs,
                            fundingPubKey = event.message.fundingPubkey,
                            revocationBasepoint = event.message.revocationBasepoint,
                            paymentBasepoint = event.message.paymentBasepoint,
                            delayedPaymentBasepoint = event.message.delayedPaymentBasepoint,
                            htlcBasepoint = event.message.htlcBasepoint,
                            features = Features(initFunder.remoteInit.features)
                        )
                        logger.verbose { "remote params: $remoteParams" }
                        val localFundingPubkey = keyManager.fundingPublicKey(initFunder.localParams.fundingKeyPath)
                        val fundingPubkeyScript = ByteVector(Script.write(Script.pay2wsh(Scripts.multiSig2of2(localFundingPubkey.publicKey, remoteParams.fundingPubKey))))
                        val makeFundingTx = MakeFundingTx(fundingPubkeyScript, initFunder.fundingAmount, initFunder.fundingTxFeeratePerKw)
                        val nextState = WaitForFundingInternal(
                            staticParams,
                            currentTip,
                            initFunder.temporaryChannelId,
                            initFunder.localParams,
                            remoteParams,
                            initFunder.fundingAmount,
                            initFunder.pushAmount,
                            initFunder.initialFeeratePerKw,
                            event.message.firstPerCommitmentPoint,
                            initFunder.channelVersion,
                            lastSent
                        )
                        Pair(nextState, listOf(makeFundingTx))
                    }
                }
            }
            event is NewBlock -> Pair(this.copy(currentTip = Pair(event.height, event.Header)), listOf())
            else -> Pair(this, listOf())
        }
    }
}

@Serializable
data class WaitForFundingInternal(
    override val staticParams: StaticParams,
    override val currentTip: Pair<Int, @Serializable(with = BlockHeaderKSerializer::class) BlockHeader>,
    @Serializable(with = ByteVector32KSerializer::class) val temporaryChannelId: ByteVector32,
    val localParams: LocalParams,
    val remoteParams: RemoteParams,
    @Serializable(with = SatoshiKSerializer::class) val fundingAmount: Satoshi,
    val pushAmount: MilliSatoshi,
    val initialFeeratePerKw: Long,
    @Serializable(with = PublicKeyKSerializer::class) val remoteFirstPerCommitmentPoint: PublicKey,
    val channelVersion: ChannelVersion,
    val lastSent: OpenChannel
) : ChannelState() {
    override fun process(event: ChannelEvent): Pair<ChannelState, List<ChannelAction>> {
        return when (event) {
            is MakeFundingTxResponse -> {
                // let's create the first commitment tx that spends the yet uncommitted funding tx
                val firstCommitTx = Helpers.Funding.makeFirstCommitTxs(
                    keyManager,
                    channelVersion,
                    temporaryChannelId,
                    localParams,
                    remoteParams,
                    fundingAmount,
                    pushAmount,
                    initialFeeratePerKw,
                    event.fundingTx.hash,
                    event.fundingTxOutputIndex,
                    remoteFirstPerCommitmentPoint
                )
                require(event.fundingTx.txOut[event.fundingTxOutputIndex].publicKeyScript == firstCommitTx.localCommitTx.input.txOut.publicKeyScript) { "pubkey script mismatch!" }
                val localSigOfRemoteTx = keyManager.sign(firstCommitTx.remoteCommitTx, keyManager.fundingPublicKey(localParams.fundingKeyPath))
                // signature of their initial commitment tx that pays remote pushMsat
                val fundingCreated = FundingCreated(
                    temporaryChannelId = temporaryChannelId,
                    fundingTxid = event.fundingTx.hash,
                    fundingOutputIndex = event.fundingTxOutputIndex,
                    signature = localSigOfRemoteTx
                )
                val channelId = Eclair.toLongId(event.fundingTx.hash, event.fundingTxOutputIndex)
                val channelIdAssigned = ChannelIdAssigned(staticParams.remoteNodeId, temporaryChannelId, channelId) // we notify the peer asap so it knows how to route messages
                //context.system.eventStream.publish(ChannelIdAssigned(self, remoteNodeId, temporaryChannelId, channelId))
                // NB: we don't send a ChannelSignatureSent for the first commit
                val nextState = WaitForFundingSigned(
                    staticParams,
                    currentTip,
                    channelId,
                    localParams,
                    remoteParams,
                    event.fundingTx,
                    event.fee,
                    firstCommitTx.localSpec,
                    firstCommitTx.localCommitTx,
                    RemoteCommit(0, firstCommitTx.remoteSpec, firstCommitTx.remoteCommitTx.tx.txid, remoteFirstPerCommitmentPoint),
                    lastSent.channelFlags,
                    channelVersion,
                    fundingCreated
                )
                Pair(nextState, listOf(channelIdAssigned, SendMessage(fundingCreated)))
            }
            is NewBlock -> Pair(this.copy(currentTip = Pair(event.height, event.Header)), listOf())
            else -> {
                logger.warning { "unhandled event $event in state ${this::class}" }
                Pair(this, listOf())
            }
        }
    }
}

@Serializable
data class WaitForFundingSigned(
    override val staticParams: StaticParams,
    override val currentTip: Pair<Int, @Serializable(with = BlockHeaderKSerializer::class) BlockHeader>,
    @Serializable(with = ByteVector32KSerializer::class) val channelId: ByteVector32,
    val localParams: LocalParams,
    val remoteParams: RemoteParams,
    @Serializable(with = TransactionKSerializer::class) val fundingTx: Transaction,
    @Serializable(with = SatoshiKSerializer::class) val fundingTxFee: Satoshi,
    val localSpec: CommitmentSpec,
    val localCommitTx: Transactions.TransactionWithInputInfo.CommitTx,
    val remoteCommit: RemoteCommit,
    val channelFlags: Byte,
    val channelVersion: ChannelVersion,
    val lastSent: FundingCreated
) : ChannelState() {
    override fun process(event: ChannelEvent): Pair<ChannelState, List<ChannelAction>> {
        return when {
            event is MessageReceived && event.message is FundingSigned -> {
                // we make sure that their sig checks out and that our first commit tx is spendable
                val fundingPubKey = keyManager.fundingPublicKey(localParams.fundingKeyPath)
                val localSigOfLocalTx = keyManager.sign(localCommitTx, fundingPubKey)
                val signedLocalCommitTx = Transactions.addSigs(localCommitTx, fundingPubKey.publicKey, remoteParams.fundingPubKey, localSigOfLocalTx, event.message.signature)
                val result = Transactions.checkSpendable(signedLocalCommitTx)
                when (result) {
                    is Try.Failure -> {
                        Pair(this, listOf(HandleError(result.error)))
                    }
                    is Try.Success -> {
                        val commitInput = localCommitTx.input
                        val commitments = Commitments(
                            channelVersion, localParams, remoteParams, channelFlags,
                            LocalCommit(0, localSpec, PublishableTxs(signedLocalCommitTx, listOf())), remoteCommit,
                            LocalChanges(listOf(), listOf(), listOf()), RemoteChanges(listOf(), listOf(), listOf()),
                            localNextHtlcId = 0L, remoteNextHtlcId = 0L,
                            originChannels = mapOf(),
                            remoteNextCommitInfo = Either.Right(Eclair.randomKey().publicKey()), // we will receive their next per-commitment point in the next message, so we temporarily put a random byte array
                            commitInput, ShaChain.init, channelId, event.message.channelData
                        )
                        val now = currentTimestampSeconds()
                        // TODO context.system.eventStream.publish(ChannelSignatureReceived(self, commitments))
                        logger.info { "publishing funding tx for channelId=$channelId fundingTxid=${commitInput.outPoint.txid}" }
                        val watchSpent = WatchSpent(
                            this.channelId,
                            commitments.commitInput.outPoint.txid,
                            commitments.commitInput.outPoint.index.toInt(),
                            commitments.commitInput.txOut.publicKeyScript,
                            BITCOIN_FUNDING_SPENT
                        ) // TODO: should we wait for an acknowledgment from the watcher?
                        // phoenix channels have a zero mindepth for funding tx
                        val minDepthBlocks = if (commitments.channelVersion.isSet(ChannelVersion.ZERO_RESERVE_BIT)) 0 else staticParams.nodeParams.minDepthBlocks
                        val watchConfirmed = WatchConfirmed(
                            this.channelId,
                            commitments.commitInput.outPoint.txid,
                            commitments.commitInput.txOut.publicKeyScript,
                            minDepthBlocks.toLong(),
                            BITCOIN_FUNDING_DEPTHOK
                        )
                        logger.info { "committing txid=${fundingTx.txid}" }

                        // we will publish the funding tx only after the channel state has been written to disk because we want to
                        // make sure we first persist the commitment that returns back the funds to us in case of problem
                        val publishTx = PublishTx(fundingTx)

                        val nextState = WaitForFundingConfirmed(staticParams, currentTip, commitments, fundingTx, now, null, Either.Left(lastSent))

                        Pair(nextState, listOf(SendWatch(watchSpent), SendWatch(watchConfirmed), StoreState(nextState), publishTx))
                    }
                }
            }
            event is NewBlock -> Pair(this.copy(currentTip = Pair(event.height, event.Header)), listOf())
            else -> {
                logger.warning { "unhandled event $event in state ${this::class}" }
                Pair(this, listOf())
            }
        }
    }
}

@Serializable
data class WaitForFundingConfirmed(
    override val staticParams: StaticParams,
    override val currentTip: Pair<Int, @Serializable(with = BlockHeaderKSerializer::class) BlockHeader>,
    override val commitments: Commitments,
    @Serializable(with = TransactionKSerializer::class) val fundingTx: Transaction?,
    val waitingSince: Long, // how long have we been waiting for the funding tx to confirm
    val deferred: FundingLocked?,
    val lastSent: Either<FundingCreated, FundingSigned>
) : ChannelState(), HasCommitments {
    override fun updateCommitments(input: Commitments): HasCommitments = this.copy(commitments = input)

    override fun process(event: ChannelEvent): Pair<ChannelState, List<ChannelAction>> {
        return when (event) {
            is MessageReceived ->
                when (event.message) {
                    is FundingLocked -> Pair(this.copy(deferred = event.message), listOf())
                    is Error -> handleRemoteError(event.message)
                    else -> Pair(this, listOf())
                }
            is WatchReceived -> when (val watch = event.watch) {
                    is WatchEventConfirmed -> {
                        val result = fr.acinq.eclair.utils.runTrying {
                            Transaction.correctlySpends(
                                commitments.localCommit.publishableTxs.commitTx.tx,
                                listOf(watch.tx),
                                ScriptFlags.STANDARD_SCRIPT_VERIFY_FLAGS
                            )
                        }
                        if (result is Try.Failure) {
                            logger.error { "funding tx verification failed: ${result.error}" }
                            if (staticParams.nodeParams.chainHash == Block.RegtestGenesisBlock.hash) {
                                logger.error { "ignoring this error on regtest" }
                            } else {
                                return Pair(this, listOf(HandleError(result.error)))
                            }
                        }
                        val watchLost = WatchLost(this.channelId, commitments.commitInput.outPoint.txid, staticParams.nodeParams.minDepthBlocks.toLong(), BITCOIN_FUNDING_LOST)
                        val channelKeyPath = keyManager.channelKeyPath(commitments.localParams, commitments.channelVersion)
                        val nextPerCommitmentPoint = keyManager.commitmentPoint(channelKeyPath, 1)
                        val fundingLocked = FundingLocked(commitments.channelId, nextPerCommitmentPoint)
                        // this is the temporary channel id that we will use in our channel_update message, the goal is to be able to use our channel
                        // as soon as it reaches NORMAL state, and before it is announced on the network
                        // (this id might be updated when the funding tx gets deeply buried, if there was a reorg in the meantime)
                        val blockHeight = watch.blockHeight
                        val txIndex = watch.txIndex
                        val shortChannelId = ShortChannelId(blockHeight, txIndex, commitments.commitInput.outPoint.index.toInt())
                        val nextState = WaitForFundingLocked(staticParams, currentTip, commitments, shortChannelId, fundingLocked)
                        val actions = listOf(SendWatch(watchLost), SendMessage(fundingLocked), StoreState(nextState))
                        if (deferred != null) {
                            logger.info { "FundingLocked has already been received" }
                            val resultPair = nextState.process(MessageReceived(deferred))
                            Pair(resultPair.first, actions + resultPair.second)
                        } else {
                            Pair(nextState, nextState.updateActions(actions))
                        }
                    }
                    is WatchEventSpent -> when (watch.tx.txid) {
                        commitments.remoteCommit.txid -> handleRemoteSpentCurrent(watch.tx)
                        else -> TODO("handle information leak")
                    }
                    else -> stay
                }
            is NewBlock -> Pair(this.copy(currentTip = Pair(event.height, event.Header)), listOf())
            is Disconnected -> Pair(Offline(this), listOf())
            else -> {
                logger.warning { "unhandled event $event in state ${this::class}" }
                Pair(this, listOf())
            }
        }
    }
}

@Serializable
data class WaitForFundingLocked(
    override val staticParams: StaticParams,
    override val currentTip: Pair<Int, @Serializable(with = BlockHeaderKSerializer::class) BlockHeader>,
    override val commitments: Commitments,
    val shortChannelId: ShortChannelId,
    val lastSent: FundingLocked
) : ChannelState(), HasCommitments {
    override fun updateCommitments(input: Commitments): HasCommitments = this.copy(commitments = input)
    override fun process(event: ChannelEvent): Pair<ChannelState, List<ChannelAction>> {
        return when (event) {
            is MessageReceived ->
                when (event.message) {
                    is FundingLocked -> {
                        // used to get the final shortChannelId, used in announcements (if minDepth >= ANNOUNCEMENTS_MINCONF this event will fire instantly)
                        val watchConfirmed = WatchConfirmed(
                            this.channelId,
                            commitments.commitInput.outPoint.txid,
                            commitments.commitInput.txOut.publicKeyScript,
                            ANNOUNCEMENTS_MINCONF.toLong(),
                            BITCOIN_FUNDING_DEEPLYBURIED
                        )
                        // TODO: context.system.eventStream.publish(ShortChannelIdAssigned(self, commitments.channelId, shortChannelId, None))
                        // we create a channel_update early so that we can use it to send payments through this channel, but it won't be propagated to other nodes since the channel is not yet announced
                        val initialChannelUpdate = Announcements.makeChannelUpdate(
                            staticParams.nodeParams.chainHash,
                            staticParams.nodeParams.nodePrivateKey,
                            staticParams.remoteNodeId,
                            shortChannelId,
                            staticParams.nodeParams.expiryDeltaBlocks,
                            commitments.remoteParams.htlcMinimum,
                            staticParams.nodeParams.feeBase,
                            staticParams.nodeParams.feeProportionalMillionth.toLong(),
                            commitments.localCommit.spec.totalFunds,
                            enable = Helpers.aboveReserve(commitments)
                        )
                        // we need to periodically re-send channel updates, otherwise channel will be considered stale and get pruned by network
                        // TODO: context.system.scheduler.schedule(initialDelay = REFRESH_CHANNEL_UPDATE_INTERVAL, interval = REFRESH_CHANNEL_UPDATE_INTERVAL, receiver = self, message = BroadcastChannelUpdate(PeriodicRefresh))
                        val nextState = Normal(
                            staticParams,
                            currentTip,
                            commitments.copy(remoteNextCommitInfo = Either.Right(event.message.nextPerCommitmentPoint)),
                            shortChannelId,
                            buried = false,
                            null,
                            initialChannelUpdate,
                            null,
                            null
                        )
                        Pair(nextState, listOf(SendWatch(watchConfirmed), StoreState(nextState)))
                    }
                    is Error -> handleRemoteError(event.message)
                    else -> {
                        logger.warning { "unhandled event $event in state ${this::class}" }
                        Pair(this, listOf())
                    }
                }
            is NewBlock -> Pair(this.copy(currentTip = Pair(event.height, event.Header)), listOf())
            is Disconnected -> Pair(Offline(this), listOf())
            else -> {
                logger.warning { "unhandled event $event in state ${this::class}" }
                Pair(this, listOf())
            }
        }
    }
}


@Serializable
data class Normal(
    override val staticParams: StaticParams,
    override val currentTip: Pair<Int, @Serializable(with = BlockHeaderKSerializer::class) BlockHeader>,
    override val commitments: Commitments,
    val shortChannelId: ShortChannelId,
    val buried: Boolean,
    val channelAnnouncement: ChannelAnnouncement?,
    val channelUpdate: ChannelUpdate,
    val localShutdown: Shutdown?,
    val remoteShutdown: Shutdown?
) : ChannelState(), HasCommitments {
    override fun updateCommitments(input: Commitments): HasCommitments = this.copy(commitments = input)
    override fun process(event: ChannelEvent): Pair<ChannelState, List<ChannelAction>> {
        return when (event) {
            is ExecuteCommand -> {
                when (event.command) {
                    is CMD_ADD_HTLC -> {
                        // TODO: handle shutdown in progress
                        when (val result = commitments.sendAdd(event.command, Origin.Local(event.command.id), currentBlockHeight.toLong())) {
                            is Try.Failure -> {
                                Pair(this, listOf(HandleError(result.error)))
                            }
                            is Try.Success -> {
                                val newState = this.copy(commitments = result.result.first)
                                var actions = listOf<ChannelAction>(SendMessage(result.result.second))
                                if (event.command.commit) {
                                    actions += ProcessCommand(CMD_SIGN)
                                }
                                Pair(newState, actions)
                            }
                        }
                    }
                    is CMD_FULFILL_HTLC -> {
                        when (val result = commitments.sendFulfill(event.command)) {
                            is Try.Failure -> {
                                Pair(this, listOf(HandleError(result.error)))
                            }
                            is Try.Success -> {
                                val newState = this.copy(commitments = result.result.first)
                                var actions = listOf<ChannelAction>(SendMessage(result.result.second))
                                if (event.command.commit) {
                                    actions += ProcessCommand(CMD_SIGN)
                                }
                                Pair(newState, actions)
                            }
                        }
                    }
                    is CMD_FAIL_HTLC -> {
                        when (val result = commitments.sendFail(event.command, staticParams.nodeParams.nodePrivateKey)) {
                            is Try.Failure -> {
                                Pair(this, listOf(HandleError(result.error)))
                            }
                            is Try.Success -> {
                                val newState = this.copy(commitments = result.result.first)
                                var actions = listOf<ChannelAction>(SendMessage(result.result.second))
                                if (event.command.commit) {
                                    actions += ProcessCommand(CMD_SIGN)
                                }
                                Pair(newState, actions)
                            }
                        }
                    }
                    is CMD_SIGN -> {
                        when {
                            !commitments.localHasChanges() -> {
                                logger.warning { "no changes to sign" }
                                Pair(this, listOf())
                            }
                            commitments.remoteNextCommitInfo is Either.Left -> {
                                val commitments1 = commitments.copy(remoteNextCommitInfo = Either.Left(commitments.remoteNextCommitInfo.left!!.copy(reSignAsap = true)))
                                Pair(this.copy(commitments = commitments1), listOf())
                            }
                            else -> {
                                when (val result = commitments.sendCommit(keyManager, logger)) {
                                    is Try.Failure -> {
                                        Pair(this, listOf(HandleError(result.error)))
                                    }
                                    is Try.Success -> {
                                        val commitments1 = result.result.first
                                        val nextRemoteCommit = commitments1.remoteNextCommitInfo.left!!.nextRemoteCommit
                                        val nextCommitNumber = nextRemoteCommit.index
                                        // we persist htlc data in order to be able to claim htlc outputs in case a revoked tx is published by our
                                        // counterparty, so only htlcs above remote's dust_limit matter
                                        val trimmedHtlcs = Transactions.trimOfferedHtlcs(commitments.remoteParams.dustLimit, nextRemoteCommit.spec) + Transactions.trimReceivedHtlcs(commitments.remoteParams.dustLimit, nextRemoteCommit.spec)
                                        val htlcInfos = trimmedHtlcs.map { it.add }.map {
                                            logger.info { "adding paymentHash=${it.paymentHash} cltvExpiry=${it.cltvExpiry} to htlcs db for commitNumber=$nextCommitNumber" }
                                            HtlcInfo(channelId, nextCommitNumber, it.paymentHash, it.cltvExpiry)
                                        }
                                        val nextState = this.copy(commitments = result.result.first)
                                        val actions = listOf(StoreHtlcInfos(htlcInfos), StoreState(nextState), SendMessage(result.result.second))
                                        Pair(nextState, nextState.updateActions(actions))
                                    }
                                }
                            }
                        }
                    }
                    else -> {
                        logger.warning { "unhandled event $event in state ${this::class}" }
                        Pair(this, listOf())
                    }
                }
            }
            is MessageReceived -> {
                when (event.message) {
                    is UpdateAddHtlc -> {
                        val htlc = event.message
                        when (val result = commitments.receiveAdd(htlc)) {
                            is Try.Failure -> Pair(this, listOf(HandleError(result.error)))
                            is Try.Success -> {
                                val newState = this.copy(commitments = result.result)
                                var actions = listOf<ChannelAction>()
                                Pair(newState, actions)
                            }
                        }
                    }
                    is UpdateFulfillHtlc -> {
                        // README: we consider that a payment is fulfilled as soon as we have the preimage (we don't wait for a commit signature)
                        when (val result = commitments.receiveFulfill(event.message)) {
                            is Try.Failure -> Pair(this, listOf(HandleError(result.error)))
                            is Try.Success -> Pair(this.copy(commitments = result.result.first), listOf(ProcessFulfill(event.message)))
                        }
                    }
                    is UpdateFailHtlc -> {
                        // README: we don't relay payments, so we don't need to send failures upstream
                        when (val result = commitments.receiveFail(event.message)) {
                            is Try.Failure -> Pair(this, listOf(HandleError(result.error)))
                            is Try.Success -> Pair(this.copy(commitments = result.result.first), listOf())
                        }
                    }
                    is CommitSig -> {
                        // README: we don't relay payments, so we don't need to send failures upstream
                        when (val result = commitments.receiveCommit(event.message, keyManager, logger)) {
                            is Try.Failure -> Pair(this, listOf(HandleError(result.error))) // TODO: handle invalid sig!!
                            is Try.Success -> {
                                if (result.result.first.availableBalanceForSend() != commitments.availableBalanceForSend()) {
                                    // TODO: publish "balance updated" event
                                }
                                val nextState = this.copy(commitments = result.result.first)
                                var actions = listOf<ChannelAction>(
                                    SendMessage(result.result.second),
                                    StoreState(nextState)
                                )
                                if (result.result.first.localHasChanges()) {
                                    actions += listOf<ChannelAction>(ProcessCommand(CMD_SIGN))
                                }
                                Pair(nextState, nextState.updateActions(actions))
                            }
                        }
                    }
                    is RevokeAndAck -> {
                        when (val result = commitments.receiveRevocation(event.message)) {
                            is Try.Failure -> Pair(this, listOf(HandleError(result.error))) // TODO: handle invalid sig!!
                            is Try.Success -> {
                                // TODO: handle shutdown
                                val nextState = this.copy(commitments = result.result.first)
                                var actions = listOf<ChannelAction>(StoreState(nextState)) + result.result.second
                                if (result.result.first.localHasChanges() && commitments.remoteNextCommitInfo.left?.reSignAsap == true) {
                                    actions += listOf<ChannelAction>(ProcessCommand(CMD_SIGN))
                                }
                                Pair(nextState, nextState.updateActions(actions))
                            }
                        }
                    }
                    is Error -> handleRemoteError(event.message)
                    else -> {
                        logger.warning { "unhandled event $event in state ${this::class}" }
                        Pair(this, listOf())
                    }
                }
            }
            is NewBlock -> {
                logger.info { "new tip ${event.height} ${event.Header}" }
                val newState = this.copy(currentTip = Pair(event.height, event.Header))
                Pair(newState, listOf())
            }
            is Disconnected -> Pair(Offline(this), listOf())
            is WatchReceived -> when (val watch = event.watch) {
                is WatchEventSpent -> when {
                    watch.tx.txid == commitments.remoteCommit.txid -> handleRemoteSpentCurrent(watch.tx)
                    commitments.remoteNextCommitInfo.left?.nextRemoteCommit?.txid == watch.tx.txid -> handleRemoteSpentNext(watch.tx)
                    else -> handleRemoteSpentOther(watch.tx)
                }
                else -> stay
            }
            else -> {
                logger.warning { "unhandled event $event in state ${this::class}" }
                stay
            }
        }
    }
}

@Serializable
data class Closing(
    override val staticParams: StaticParams,
    override val currentTip: Pair<Int, @Serializable(with = BlockHeaderKSerializer::class) BlockHeader>,
    override val commitments: Commitments,
    @Serializable(with = TransactionKSerializer::class) val fundingTx: Transaction?, // this will be non-empty if we are funder and we got in closing while waiting for our own tx to be published
    val waitingSince: Long, // how long since we initiated the closing
    val mutualCloseProposed: List<@Serializable(with = TransactionKSerializer::class) Transaction> = emptyList(), // all exchanged closing sigs are flattened, we use this only to keep track of what publishable tx they have
    val mutualClosePublished: List<@Serializable(with = TransactionKSerializer::class) Transaction> = emptyList(),
    val localCommitPublished: LocalCommitPublished? = null,
    val remoteCommitPublished: RemoteCommitPublished? = null,
    val nextRemoteCommitPublished: RemoteCommitPublished? = null,
    val futureRemoteCommitPublished: RemoteCommitPublished? = null,
    val revokedCommitPublished: List<RevokedCommitPublished> = emptyList()
) : ChannelState(), HasCommitments {

    private val spendingTxes : List<Transaction> by lazy {
        mutualClosePublished + revokedCommitPublished.map { it.commitTx } +
                listOfNotNull(localCommitPublished?.commitTx,
                    remoteCommitPublished?.commitTx,
                    nextRemoteCommitPublished?.commitTx,
                    futureRemoteCommitPublished?.commitTx)
    }

    override fun process(event: ChannelEvent): Pair<ChannelState, List<ChannelAction>> {
        return when (event) {
            is ExecuteCommand -> when (event.command) {
                is CMD_FULFILL_HTLC -> {
                    when (val result = commitments.sendFulfill(event.command)) {
                        is Try.Success -> {
                            logger.info { "got valid payment preimage, recalculating transactions to redeem the corresponding htlc on-chain" }
                            val commitments1 = result.result.first
                            val localCommitPublished1 = localCommitPublished?.let {
                                Helpers.Closing.claimCurrentLocalCommitTxOutputs(
                                    keyManager, commitments1, it.commitTx,
                                    staticParams.nodeParams.onChainFeeConf.feeEstimator,
                                    staticParams.nodeParams.onChainFeeConf.feeTargets
                                )
                            }
                            val remoteCommitPublished1 = remoteCommitPublished?.let {
                                Helpers.Closing.claimRemoteCommitTxOutputs(
                                    keyManager, commitments1, commitments1.remoteCommit, it.commitTx,
                                    staticParams.nodeParams.onChainFeeConf.feeEstimator,
                                    staticParams.nodeParams.onChainFeeConf.feeTargets
                                )
                            }
                            val nextRemoteCommitPublished1 = nextRemoteCommitPublished?.let {
                                val remoteCommit = commitments1.remoteNextCommitInfo.left?.nextRemoteCommit ?: error("next remote commit must be defined")
                                Helpers.Closing.claimRemoteCommitTxOutputs(
                                    keyManager, commitments1, remoteCommit, remoteCommitPublished?.commitTx ?: error("remote commit must be defined"),
                                    staticParams.nodeParams.onChainFeeConf.feeEstimator,
                                    staticParams.nodeParams.onChainFeeConf.feeTargets
                                )
                            }

                            val republishList = buildList {
                                localCommitPublished1?.let { addAll(doPublish(it, channelId)) }
                                remoteCommitPublished1?.let { addAll(doPublish(it, channelId)) }
                                nextRemoteCommitPublished1?.let { addAll(doPublish(it, channelId)) }
                            }

                            val nextState = copy(
                                commitments = commitments1,
                                localCommitPublished = localCommitPublished1,
                                remoteCommitPublished = remoteCommitPublished1,
                                nextRemoteCommitPublished = nextRemoteCommitPublished1
                            )

                            newState {
                                state = nextState
                                actions = buildList {
                                    add(StoreState(nextState))
                                    addAll(republishList)
                                }
                            }
                        }
                        is Try.Failure -> returnState(HandleError(result.error))
                    }
                }
                is CMD_CLOSE -> TODO("handleCommandError")
                else -> stay
            }
            is MessageReceived -> when (val message = event.message) {
                is ChannelReestablish -> {
                    // they haven't detected that we were closing and are trying to reestablish a connection
                    // we give them one of the published txes as a hint
                    // note spendingTx != Nil (that's a requirement of DATA_CLOSING)
                    val exc = FundingTxSpent(channelId, spendingTxes.first())
                    val error = Error(channelId, exc.message)
                    returnState(SendMessage(error))
                }
                is Error -> handleRemoteError(message)
                else -> stay
            }
            is WatchReceived -> {
                val watch = event.watch
                val bitcoinEvent = watch.event
                when {
                    watch is WatchEventSpent && bitcoinEvent is BITCOIN_FUNDING_SPENT -> {
                        when {
                            // we already know about this tx, probably because we have published it ourselves after successful negotiation
                            mutualClosePublished.map { it.txid }.contains(watch.tx.txid) -> stay
                            // at any time they can publish a closing tx with any sig we sent them
                            mutualCloseProposed.map { it.txid }.contains(watch.tx.txid) ->
                                TODO("handleMutualClose(tx, Either.Right(d))")
                            // this is because WatchSpent watches never expire and we are notified multiple times
                            localCommitPublished?.commitTx?.txid == watch.tx.txid -> stay
                            // this is because WatchSpent watches never expire and we are notified multiple times
                            remoteCommitPublished?.commitTx?.txid == watch.tx.txid -> stay
                            // this is because WatchSpent watches never expire and we are notified multiple times
                            nextRemoteCommitPublished?.commitTx?.txid == watch.tx.txid -> stay
                            // this is because WatchSpent watches never expire and we are notified multiple times
                            futureRemoteCommitPublished?.commitTx?.txid == watch.tx.txid -> stay
                            // counterparty may attempt to spend its last commit tx at any time
                            watch.tx.txid == commitments.remoteCommit.txid -> handleRemoteSpentCurrent(watch.tx)
                            // counterparty may attempt to spend its last commit tx at any time
                            commitments.remoteNextCommitInfo.left?.nextRemoteCommit?.txid == watch.tx.txid -> handleRemoteSpentNext(
                                watch.tx)
                            // counterparty may attempt to spend a revoked commit tx at any time
                            else -> handleRemoteSpentOther(watch.tx)
                        }
                    }
                    watch is WatchEventSpent && bitcoinEvent is BITCOIN_OUTPUT_SPENT -> {
                        // when a remote or local commitment tx containing outgoing htlcs is published on the network,
                        // we watch it in order to extract payment preimage if funds are pulled by the counterparty
                        // we can then use these preimages to fulfill origin htlcs
                        logger.info { "processing BITCOIN_OUTPUT_SPENT with txid=${watch.tx.txid} tx=$watch.tx" }
                        val revokeCommitPublishActions = mutableListOf<ChannelAction>()

                        val revokedCommitPublished1 = revokedCommitPublished.map { rev ->
                            val (newRevokeCommitPublished, tx) = Helpers.Closing.claimRevokedHtlcTxOutputs(
                                keyManager,
                                commitments,
                                rev,
                                watch.tx,
                                staticParams.nodeParams.onChainFeeConf.feeEstimator
                            )

                            tx?.let {
                                revokeCommitPublishActions += PublishTx(it)
                                revokeCommitPublishActions += SendWatch(
                                    WatchSpent(
                                        channelId,
                                        it,
                                        it.txIn.first().outPoint.index.toInt(),
                                        BITCOIN_OUTPUT_SPENT
                                    )
                                )
                            }

                            newRevokeCommitPublished
                        }

                        val nextState = copy(revokedCommitPublished = revokedCommitPublished1)
                        nextState to buildList {
                            add(StoreState(nextState))
                            // one of the outputs of the local/remote/revoked commit was spent
                            // we just put a watch to be notified when it is confirmed
                            add(
                                SendWatch(
                                    WatchConfirmed(
                                        channelId,
                                        watch.tx,
                                        staticParams.nodeParams.minDepthBlocks.toLong(),
                                        BITCOIN_TX_CONFIRMED(watch.tx)
                                    )
                                )
                            )
                            addAll(revokeCommitPublishActions)
                        }
                    }
                    watch is WatchEventConfirmed && bitcoinEvent is BITCOIN_TX_CONFIRMED -> {
                        logger.info { "txid=${bitcoinEvent.tx.txid} has reached mindepth, updating closing state" }
                        // first we check if this tx belongs to one of the current local/remote commits, update it and update the channel data
                        val d1 = copy(
                            localCommitPublished = localCommitPublished?.updateLocalCommitPublished(bitcoinEvent.tx),
                            remoteCommitPublished = remoteCommitPublished?.updateRemoteCommitPublished(bitcoinEvent.tx),
                            nextRemoteCommitPublished = nextRemoteCommitPublished?.updateRemoteCommitPublished(bitcoinEvent.tx),
                            futureRemoteCommitPublished = futureRemoteCommitPublished?.updateRemoteCommitPublished(bitcoinEvent.tx),
                            revokedCommitPublished = revokedCommitPublished.map { it.updateRevokedCommitPublished(bitcoinEvent.tx) }
                        )

                        // if the local commitment tx just got confirmed, let's send an event telling when we will get the main output refund
                        if (d1.localCommitPublished?.commitTx?.txid == bitcoinEvent.tx.txid) {
                            // TODO
//                              context.system.eventStream.publish(
//                                LocalCommitConfirmed(
//                                    self,
//                                    remoteNodeId,
//                                    d.channelId,
//                                    blockHeight + d.commitments.remoteParams.toSelfDelay.toInt
//                                )
//                              )
                        }
                        // for our outgoing payments, let's send events if we know that they will settle on chain
                        Helpers.Closing.onchainOutgoingHtlcs(commitments.localCommit,
                            commitments.remoteCommit,
                            commitments.remoteNextCommitInfo.left?.nextRemoteCommit,
                            bitcoinEvent.tx)
                            .forEach { add ->
                                (commitments.originChannels[add.id] as? Origin.Local)?.let {
                                    // TODO context.system.eventStream.publish(PaymentSettlingOnChain(id, amount = add.amountMsat, add.paymentHash))
                                }
                            }

                        // and we also send events related to fee
                        networkFeePaid(bitcoinEvent.tx)
                            ?.let { (fee, desc) -> feePaid(fee, bitcoinEvent.tx, desc, channelId) }

                        // then let's see if any of the possible close scenarii can be considered done

                        // finally, if one of the unilateral closes is done, we move to CLOSED state, otherwise we stay (note that we don't store the state)
                        when (d1.isClosed(bitcoinEvent.tx)) {
                            null -> newState {
                                state = d1
                                actions = listOf(StoreState(d1))
                            }
                            else -> newState(Closed(staticParams, currentTip))
                        }
                    }
                    else -> stay
                }
            }
            is Disconnected -> stay  // we don't really care at this point
            else -> stay

            /* TODO
                [ ] BITCOIN_FUNDING_PUBLISH_FAILED -> handleFundingPublishFailed()
                [ ] BITCOIN_FUNDING_TIMEOUT -> handleFundingTimeout()
                [ ] case Event(getTxResponse: GetTxWithMetaResponse, d: DATA_CLOSING) if getTxResponse.txid == d.commitments.commitInput.outPoint.txid => handleGetFundingTx(getTxResponse, d.waitingSince, d.fundingTx)
                 */
        }
    }

    override fun updateCommitments(input: Commitments): HasCommitments {
        TODO("Not yet implemented")
    }


    /**
     * If a local commitment tx reaches min_depth, we need to fail the outgoing htlcs that only us had signed, because
     * they will never reach the blockchain.
     *
     * Those are only present in the remote's commitment.
     */
    fun overriddenOutgoingHtlcs(tx: Transaction): Set<UpdateAddHtlc> {
        val localCommit = commitments.localCommit
        val remoteCommit = commitments.remoteCommit
        val nextRemoteCommit_opt = commitments.remoteNextCommitInfo.left?.nextRemoteCommit

        return when {
            localCommit.publishableTxs.commitTx.tx.txid == tx.txid -> {
                // our commit got confirmed, so any htlc that we signed but they didn't sign will never reach the chain
                val mostRecentRemoteCommit = nextRemoteCommit_opt ?: remoteCommit
                // NB: from the p.o.v of remote, their incoming htlcs are our outgoing htlcs
                (mostRecentRemoteCommit.spec.htlcs.incomings() - localCommit.spec.htlcs.outgoings()).toSet()
            }
            remoteCommit.txid == tx.txid -> {
                // their commit got confirmed
                nextRemoteCommit_opt?.let {
                    // we had signed a new commitment but they committed the previous one
                    // any htlc that we signed in the new commitment that they didn't sign will never reach the chain
                    (it.spec.htlcs.incomings() - localCommit.spec.htlcs.outgoings()).toSet()
                }
                // their last commitment got confirmed, so no htlcs will be overridden, they will timeout or be fulfilled on chain
                    ?: emptySet()
            }
            nextRemoteCommit_opt?.txid == tx.txid -> {
                // their last commitment got confirmed, so no htlcs will be overridden, they will timeout or be fulfilled on chain
                emptySet()
            }
            else -> emptySet()
        }
    }

    /**
     * As soon as a tx spending the funding tx has reached min_depth, we know what the closing type will be, before
     * the whole closing process finishes (e.g. there may still be delayed or unconfirmed child transactions). It can
     * save us from attempting to publish some transactions.
     *
     * Note that we can't tell for mutual close before it is already final, because only one tx needs to be confirmed.
     *
     * @param closing channel state data
     * @return the channel closing type, if applicable
     */
    fun isClosingTypeAlreadyKnown(): ClosingType? {
        // NB: if multiple transactions end up in the same block, the first confirmation we receive may not be the commit tx.
        // However if the confirmed tx spends from the commit tx, we know that the commit tx is already confirmed and we know
        // the type of closing.
        fun LocalCommitPublished.isLocalCommitConfirmed(): Boolean {
            val confirmedTxs = irrevocablySpent.values.toSet()
            return buildList {
                add(commitTx)
                claimMainDelayedOutputTx?.let { add(it) }
                addAll(htlcSuccessTxs)
                addAll(htlcTimeoutTxs)
                addAll(claimHtlcDelayedTxs)
            }.any { tx -> confirmedTxs.contains(tx.txid) }
        }

        fun RemoteCommitPublished.isRemoteCommitConfirmed(): Boolean {
            val confirmedTxs = irrevocablySpent.values.toSet()
            return buildList {
                add(commitTx)
                claimMainOutputTx?.let { add(it) }
                addAll(claimHtlcSuccessTxs)
                addAll(claimHtlcTimeoutTxs)
            }.any { tx -> confirmedTxs.contains(tx.txid) }
        }

        return when {
            localCommitPublished != null && localCommitPublished.isLocalCommitConfirmed() ->
                LocalClose(commitments.localCommit, localCommitPublished)
            remoteCommitPublished != null && remoteCommitPublished.isRemoteCommitConfirmed() ->
                CurrentRemoteClose(commitments.remoteCommit, remoteCommitPublished)
            nextRemoteCommitPublished != null &&
                    commitments.remoteNextCommitInfo.isLeft &&
                    nextRemoteCommitPublished.isRemoteCommitConfirmed() ->
                NextRemoteClose(
                    commitments.remoteNextCommitInfo.left?.nextRemoteCommit
                        ?: error("nextRemoteCommit must be defined"),
                    nextRemoteCommitPublished
                )
            futureRemoteCommitPublished != null && futureRemoteCommitPublished.isRemoteCommitConfirmed() ->
                RecoveryClose(futureRemoteCommitPublished)
            revokedCommitPublished.any { rcp -> rcp.irrevocablySpent.values.toSet().contains(rcp.commitTx.txid) } ->
                RevokedClose(revokedCommitPublished.first { rcp ->
                    rcp.irrevocablySpent.values.toSet().contains(rcp.commitTx.txid)
                })
            else -> null
        }
    }


    /**
     * This helper function returns the fee paid by the given transaction.
     *
     * It relies on the current channel data to find the parent tx and compute the fee, and also provides a description.
     *
     * @param tx a tx for which we want to compute the fee
     * @param closing  current channel data
     * @return if the parent tx is found, a tuple (fee, description)
     */
    fun networkFeePaid(tx: Transaction): Pair<Satoshi, String>? {
        // only funder pays the fee
        if (!commitments.localParams.isFunder) return null

        // we build a map with all known txes (that's not particularly efficient, but it doesn't really matter)
        val txes = buildList {
            mutualClosePublished.map { it to "mutual" }.forEach { add(it) }
            localCommitPublished?.let { localCommitPublished ->
                add(localCommitPublished.commitTx to  "local-commit")
                localCommitPublished.claimMainDelayedOutputTx?.let { add(it to "local-main-delayed") }
                localCommitPublished.htlcSuccessTxs.forEach { add(it to "local-htlc-success") }
                localCommitPublished.htlcTimeoutTxs.forEach { add(it to "local-htlc-timeout") }
                localCommitPublished.claimHtlcDelayedTxs.forEach { add(it to "local-htlc-delayed") }
            }
            remoteCommitPublished?.let { remoteCommitPublished ->
                add(remoteCommitPublished.commitTx to  "remote-commit")
                remoteCommitPublished.claimMainOutputTx?.let { add(it to "remote-main") }
                remoteCommitPublished.claimHtlcSuccessTxs.forEach { add(it to "remote-htlc-success") }
                remoteCommitPublished.claimHtlcTimeoutTxs.forEach { add(it to "remote-htlc-timeout") }
            }
            nextRemoteCommitPublished?.let { nextRemoteCommitPublished ->
                add(nextRemoteCommitPublished.commitTx to  "remote-commit")
                nextRemoteCommitPublished.claimMainOutputTx?.let { add(it to "remote-main") }
                nextRemoteCommitPublished.claimHtlcSuccessTxs.forEach { add(it to "remote-htlc-success") }
                nextRemoteCommitPublished.claimHtlcTimeoutTxs.forEach { add(it to "remote-htlc-timeout") }
            }
            revokedCommitPublished.forEach {revokedCommitPublished ->
                add(revokedCommitPublished.commitTx to "revoked-commit")
                revokedCommitPublished.claimMainOutputTx?.let { add(it to "revoked-main") }
                revokedCommitPublished.mainPenaltyTx?.let { add(it to "revoked-main-penalty") }
                revokedCommitPublished.htlcPenaltyTxs.forEach { add(it to "revoked-htlc-penalty") }
                revokedCommitPublished.claimHtlcDelayedPenaltyTxs.forEach { add(it to "revoked-htlc-penalty-delayed") }
            }
        }
            // will allow easy lookup of parent transaction
            .map { (tx, desc) -> tx.txid to (tx to desc) }
            .toMap()

        fun fee(child: Transaction): Satoshi? {
            require(child.txIn.size == 1) { "transaction must have exactly one input" }
            val outPoint = child.txIn.first().outPoint
            val parentTxOut_opt = if (outPoint == commitments.commitInput.outPoint) {
                commitments.commitInput.txOut
            } else {
                txes[outPoint.txid]?.let { (parent, _) ->
                    parent.txOut[outPoint.index.toInt()]
                }
            }
            return parentTxOut_opt?.let { txOut -> txOut.amount - child.txOut.map { it.amount }.sum() }
        }

        return txes[tx.txid]?.let { (_, desc) ->
            fee(tx)?.let { it to desc }
        }
    }

}

/**
 * Channel is closed i.t its funding tx has been spent and the spending transactions have been confirmed, it can be forgotten
 */
@Serializable
data class Closed(
    override val staticParams: StaticParams,
    override val currentTip: Pair<Int, @Serializable(with = BlockHeaderKSerializer::class) BlockHeader>
) : ChannelState() {
    override fun process(event: ChannelEvent): Pair<ChannelState, List<ChannelAction>> {
        TODO("Not yet implemented")
    }
}

@Serializable
data class ErrorInformationLeak(
    override val staticParams: StaticParams,
    override val currentTip: Pair<Int, @Serializable(with = BlockHeaderKSerializer::class) BlockHeader>,
    override val commitments: Commitments
) : ChannelState(), HasCommitments {
    override fun process(event: ChannelEvent): Pair<ChannelState, List<ChannelAction>> {
        TODO("implement this")
    }

    override fun updateCommitments(input: Commitments): HasCommitments {
        TODO("Not yet implemented")
    }
}


// Return ChannelState utils
private class ChannelStateBuilder {
    lateinit var state: ChannelState
    var actions = emptyList<ChannelAction>()
    fun build() = state to state.updateActions(actions)
}
private fun newState(init: ChannelStateBuilder.() -> Unit) = ChannelStateBuilder().apply(init).build()
private fun newState(newState: ChannelState) = ChannelStateBuilder().apply { state = newState }.build()

private val ChannelState.stay: Pair<ChannelState, List<ChannelAction>> get() = this to emptyList()
private fun ChannelState.returnState(vararg actions: ChannelAction): Pair<ChannelState, List<ChannelAction>> = this to this.updateActions(actions.toList())

object Channel {
    // see https://github.com/lightningnetwork/lightning-rfc/blob/master/07-routing-gossip.md#requirements
    val ANNOUNCEMENTS_MINCONF = 6

    // https://github.com/lightningnetwork/lightning-rfc/blob/master/02-peer-protocol.md#requirements
    val MAX_FUNDING = 10.btc
    val MAX_ACCEPTED_HTLCS = 483

    // we don't want the counterparty to use a dust limit lower than that, because they wouldn't only hurt themselves we may need them to publish their commit tx in certain cases (backup/restore)
    val MIN_DUSTLIMIT = 546.sat

    // we won't exchange more than this many signatures when negotiating the closing fee
    val MAX_NEGOTIATION_ITERATIONS = 20

    // this is defined in BOLT 11
    val MIN_CLTV_EXPIRY_DELTA = CltvExpiryDelta(9)
    val MAX_CLTV_EXPIRY_DELTA = CltvExpiryDelta(7 * 144) // one week

    // since BOLT 1.1, there is a max value for the refund delay of the main commitment tx
    val MAX_TO_SELF_DELAY = CltvExpiryDelta(2016)

    // as a fundee, we will wait that much time for the funding tx to confirm (funder will rely on the funding tx being double-spent)
    val FUNDING_TIMEOUT_FUNDEE = 5 * 24 * 3600 // 5 days, in seconds

    fun handleSync(channelReestablish: ChannelReestablish, d: HasCommitments, keyManager: KeyManager, log: Logger): Pair<Commitments, List<ChannelAction>> {
        val sendQueue = ArrayList<ChannelAction>()
        // first we clean up unacknowledged updates
        log.verbose { "discarding proposed OUT: ${d.commitments.localChanges.proposed}" }
        log.verbose { "discarding proposed IN: ${d.commitments.remoteChanges.proposed}" }
        val commitments1 = d.commitments.copy(
            localChanges = d.commitments.localChanges.copy(proposed = emptyList()),
            remoteChanges = d.commitments.remoteChanges.copy(proposed = emptyList()),
            localNextHtlcId = d.commitments.localNextHtlcId - d.commitments.localChanges.proposed.filterIsInstance<UpdateAddHtlc>().size,
            remoteNextHtlcId = d.commitments.remoteNextHtlcId - d.commitments.remoteChanges.proposed.filterIsInstance<UpdateAddHtlc>().size
        )
        log.verbose { "localNextHtlcId=${d.commitments.localNextHtlcId}->${commitments1.localNextHtlcId}" }
        log.verbose { "remoteNextHtlcId=${d.commitments.remoteNextHtlcId}->${commitments1.remoteNextHtlcId}" }

        fun resendRevocation(): Unit {
            // let's see the state of remote sigs
            if (commitments1.localCommit.index == channelReestablish.nextRemoteRevocationNumber) {
                // nothing to do
            } else if (commitments1.localCommit.index == channelReestablish.nextRemoteRevocationNumber + 1) {
                // our last revocation got lost, let's resend it
                log.verbose { "re-sending last revocation" }
                val channelKeyPath = keyManager.channelKeyPath(d.commitments.localParams, d.commitments.channelVersion)
                val localPerCommitmentSecret = keyManager.commitmentSecret(channelKeyPath, d.commitments.localCommit.index - 1)
                val localNextPerCommitmentPoint = keyManager.commitmentPoint(channelKeyPath, d.commitments.localCommit.index + 1)
                val revocation = RevokeAndAck(
                    channelId = commitments1.channelId,
                    perCommitmentSecret = localPerCommitmentSecret,
                    nextPerCommitmentPoint = localNextPerCommitmentPoint
                )
                sendQueue.add(SendMessage(revocation))
            } else throw RevocationSyncError(d.channelId)
        }

        when {
            commitments1.remoteNextCommitInfo.isLeft && commitments1.remoteNextCommitInfo.left!!.nextRemoteCommit.index + 1 == channelReestablish.nextLocalCommitmentNumber -> {
                // we had sent a new sig and were waiting for their revocation
                // they had received the new sig but their revocation was lost during the disconnection
                // they will send us the revocation, nothing to do here
                log.verbose { "waiting for them to re-send their last revocation" }
                resendRevocation()
            }
            commitments1.remoteNextCommitInfo.isLeft && commitments1.remoteNextCommitInfo.left!!.nextRemoteCommit.index == channelReestablish.nextLocalCommitmentNumber -> {
                // we had sent a new sig and were waiting for their revocation
                // they didn't receive the new sig because of the disconnection
                // we just resend the same updates and the same sig

                val revWasSentLast = commitments1.localCommit.index > commitments1.remoteNextCommitInfo.left!!.sentAfterLocalCommitIndex
                if (!revWasSentLast) resendRevocation()

                log.verbose { "re-sending previously local signed changes: ${commitments1.localChanges.signed}" }
                commitments1.localChanges.signed.forEach { sendQueue.add(SendMessage(it)) }
                log.verbose { "re-sending the exact same previous sig" }
                sendQueue.add(SendMessage(commitments1.remoteNextCommitInfo.left!!.sent))
                if (revWasSentLast) resendRevocation()
            }
        }

        if (commitments1.remoteNextCommitInfo.isLeft) {
            // we expect them to (re-)send the revocation immediately
            // TODO: set a timer and wait for their revocation
        }

        if (commitments1.localHasChanges()) {
            sendQueue.add(ProcessCommand(CMD_SIGN))
        }

        return Pair(commitments1, sendQueue)
    }
}<|MERGE_RESOLUTION|>--- conflicted
+++ resolved
@@ -4,6 +4,7 @@
 import fr.acinq.eclair.*
 import fr.acinq.eclair.blockchain.*
 import fr.acinq.eclair.blockchain.fee.ConstantFeeEstimator
+import fr.acinq.eclair.blockchain.fee.OnchainFeerates
 import fr.acinq.eclair.channel.Channel.ANNOUNCEMENTS_MINCONF
 import fr.acinq.eclair.channel.Channel.handleSync
 import fr.acinq.eclair.channel.ChannelVersion.Companion.USE_STATIC_REMOTEKEY_BIT
@@ -100,6 +101,7 @@
 sealed class ChannelState {
     abstract val staticParams: StaticParams
     abstract val currentTip: Pair<Int, BlockHeader>
+    abstract val currentOnchainFeerates: OnchainFeerates
     val currentBlockHeight: Int get() = currentTip.first
     val keyManager: KeyManager get() = staticParams.nodeParams.keyManager
     val privateKey: PrivateKey get() = staticParams.nodeParams.keyManager.nodeKey.privateKey
@@ -135,7 +137,7 @@
         // implementation *guarantees* that in case of BITCOIN_FUNDING_PUBLISH_FAILED, the funding tx hasn't and will never be published, so we can close the channel right away
         // TODO context.system.eventStream.publish(ChannelErrorOccurred(self, Helpers.getChannelId(stateData), remoteNodeId, stateData, LocalError(exc), isFatal = true))
         return newState {
-            state = Closed(staticParams, currentTip)
+            state = Closed(staticParams, currentTip, currentOnchainFeerates)
             actions = listOf(SendMessage(error))
         }
     }
@@ -147,7 +149,7 @@
         val error = Error(channelId, exc.message)
         // TODO context.system.eventStream.publish(ChannelErrorOccurred(self, Helpers.getChannelId(stateData), remoteNodeId, stateData, LocalError(exc), isFatal = true))
         return newState {
-            state = Closed(staticParams, currentTip)
+            state = Closed(staticParams, currentTip, currentOnchainFeerates)
             actions = listOf(SendMessage(error))
         }
     }
@@ -158,7 +160,7 @@
         require(commitTx.txid == commitments.remoteCommit.txid) { "txid mismatch" }
 
         val onChainFeeConf = staticParams.nodeParams.onChainFeeConf
-        val remoteCommitPublished = Helpers.Closing.claimRemoteCommitTxOutputs(keyManager, commitments, commitments.remoteCommit, commitTx, onChainFeeConf.feeEstimator, onChainFeeConf.feeTargets)
+        val remoteCommitPublished = Helpers.Closing.claimRemoteCommitTxOutputs(keyManager, commitments, commitments.remoteCommit, commitTx, currentOnchainFeerates)
 
         val nextState = when(this) {
             is Closing -> copy(remoteCommitPublished = remoteCommitPublished)
@@ -169,6 +171,7 @@
             is WaitForFundingConfirmed -> Closing(
                 staticParams = staticParams,
                 currentTip = currentTip,
+                currentOnchainFeerates = currentOnchainFeerates,
                 commitments = commitments,
                 fundingTx = fundingTx,
                 waitingSince = currentTimestampMillis(),
@@ -177,6 +180,7 @@
             else -> Closing(
                 staticParams = staticParams,
                 currentTip = currentTip,
+                currentOnchainFeerates = currentOnchainFeerates,
                 commitments = commitments,
                 fundingTx = null,
                 waitingSince = currentTimestampMillis(),
@@ -198,8 +202,7 @@
         require(remoteCommit != null) { "remote commit must not be null" }
         require(commitTx.txid == remoteCommit.txid) { "txid mismatch" }
 
-        val onChainFeeConf = staticParams.nodeParams.onChainFeeConf
-        val remoteCommitPublished = Helpers.Closing.claimRemoteCommitTxOutputs(keyManager, commitments, remoteCommit, commitTx, onChainFeeConf.feeEstimator, onChainFeeConf.feeTargets)
+        val remoteCommitPublished = Helpers.Closing.claimRemoteCommitTxOutputs(keyManager, commitments, remoteCommit, commitTx, currentOnchainFeerates)
 
         val nextState = when(this) {
             is Closing -> copy(remoteCommitPublished = remoteCommitPublished)
@@ -209,6 +212,7 @@
             else -> Closing(
                 staticParams = staticParams,
                 currentTip = currentTip,
+                currentOnchainFeerates = currentOnchainFeerates,
                 commitments = commitments,
                 fundingTx = null,
                 waitingSince = currentTimestampMillis(),
@@ -232,8 +236,7 @@
             keyManager,
             commitments,
             tx,
-            onChainFeeConf.feeEstimator,
-            onChainFeeConf.feeTargets
+            currentOnchainFeerates
         )?.let { revokedCommitPublished ->
             logger.warning { "txid=${tx.txid} was a revoked commitment, publishing the penalty tx" }
             val exc = FundingTxSpent(channelId, tx)
@@ -249,6 +252,7 @@
                     staticParams = staticParams,
                     currentTip = currentTip,
                     commitments = commitments,
+                    currentOnchainFeerates = currentOnchainFeerates,
                     fundingTx = null,
                     waitingSince = currentTimestampMillis(),
                     revokedCommitPublished = listOf(revokedCommitPublished)
@@ -264,7 +268,7 @@
         } ?: kotlin.run {
             // the published tx was neither their current commitment nor a revoked one
             logger.error { "couldn't identify txid=${tx.txid}, something very bad is going on!!!" }
-            newState(ErrorInformationLeak(staticParams, currentTip, commitments))
+            newState(ErrorInformationLeak(staticParams, currentTip, currentOnchainFeerates, commitments))
         }
     }
 
@@ -435,7 +439,7 @@
             // NB: we publish the commitment even if we have nothing at stake (in a dataloss situation our peer will send us an error just for that)
             is HasCommitments -> spendLocalCurrent()
             // when there is no commitment yet, we just go to CLOSED state in case an error occurs
-            else -> newState(Closed(staticParams, currentTip))
+            else -> newState(Closed(staticParams, currentTip, currentOnchainFeerates))
         }
     }
 
@@ -455,14 +459,14 @@
                 keyManager,
                 commitments,
                 commitTx,
-                staticParams.nodeParams.onChainFeeConf.feeEstimator,
-                staticParams.nodeParams.onChainFeeConf.feeTargets
+                currentOnchainFeerates
             )
             val nextState = when(this) {
                 is Closing -> copy(localCommitPublished = localCommitPublished)
 //                is Negotiating -> TODO("DATA_CLOSING(d.commitments, fundingTx = None, waitingSince = now, negotiating.closingTxProposed.flatten.map(_.unsignedTx), localCommitPublished = Some(localCommitPublished))")
                 is WaitForFundingConfirmed -> Closing(
                     staticParams = staticParams, currentTip = currentTip,
+                    currentOnchainFeerates = currentOnchainFeerates,
                     commitments = commitments,
                     fundingTx = fundingTx,
                     waitingSince = currentTimestampMillis(),
@@ -470,6 +474,7 @@
                 )
                 else -> Closing(
                     staticParams = staticParams, currentTip = currentTip,
+                    currentOnchainFeerates = currentOnchainFeerates,
                     commitments = commitments,
                     fundingTx = null,
                     waitingSince = currentTimestampMillis(),
@@ -485,11 +490,7 @@
     }
 
     @Transient
-<<<<<<< HEAD
     val logger = EclairLoggerFactory.newLogger<fr.acinq.eclair.channel.Channel>()
-=======
-    val logger = EclairLoggerFactory.newLogger<Channel<*>>()
->>>>>>> 28a10559
 }
 
 interface HasCommitments {
@@ -537,11 +538,11 @@
 }
 
 @Serializable
-data class WaitForInit(override val staticParams: StaticParams, override val currentTip: Pair<Int, @Serializable(with = BlockHeaderKSerializer::class) BlockHeader>) : ChannelState() {
+data class WaitForInit(override val staticParams: StaticParams, override val currentTip: Pair<Int, @Serializable(with = BlockHeaderKSerializer::class) BlockHeader>, override val currentOnchainFeerates: OnchainFeerates) : ChannelState() {
     override fun process(event: ChannelEvent): Pair<ChannelState, List<ChannelAction>> {
         return when {
             event is InitFundee -> {
-                val nextState = WaitForOpenChannel(staticParams, currentTip, event.temporaryChannelId, event.localParams, event.remoteInit)
+                val nextState = WaitForOpenChannel(staticParams, currentTip, currentOnchainFeerates, event.temporaryChannelId, event.localParams, event.remoteInit)
                 Pair(nextState, listOf())
             }
             event is InitFunder -> {
@@ -581,7 +582,7 @@
                         }
                     )
                 )
-                val nextState = WaitForAcceptChannel(staticParams, currentTip, event, open)
+                val nextState = WaitForAcceptChannel(staticParams, currentTip, currentOnchainFeerates, event, open)
                 Pair(nextState, listOf(SendMessage(open)))
             }
             event is Restore && event.state is HasCommitments -> {
@@ -619,6 +620,8 @@
         get() = state.staticParams
     override val currentTip: Pair<Int, BlockHeader>
         get() = state.currentTip
+    override val currentOnchainFeerates: OnchainFeerates
+        get() = state.currentOnchainFeerates
 
     override fun process(event: ChannelEvent): Pair<ChannelState, List<ChannelAction>> {
         logger.warning { "offline processing $event" }
@@ -691,6 +694,8 @@
         get() = state.staticParams
     override val currentTip: Pair<Int, BlockHeader>
         get() = state.currentTip
+    override val currentOnchainFeerates: OnchainFeerates
+        get() = state.currentOnchainFeerates
 
     override fun process(event: ChannelEvent): Pair<ChannelState, List<ChannelAction>> {
         logger.warning { "syncing processing $event" }
@@ -778,7 +783,7 @@
                                     // would punish us by taking all the funds in the channel
                                     val exc = PleasePublishYourCommitment(state.channelId)
                                     val error = Error(state.channelId, exc.message?.encodeToByteArray()?.toByteVector() ?: ByteVector.empty)
-                                    val nextState = WaitForRemotePublishFutureComitment(staticParams, state.currentTip, state.commitments, event.message)
+                                    val nextState = WaitForRemotePublishFutureComitment(staticParams, state.currentTip, state.currentOnchainFeerates, state.commitments, event.message)
                                     val actions = listOf(
                                         StoreState(nextState),
                                         SendMessage(error)
@@ -799,7 +804,7 @@
                                 // not that if they don't comply, we could publish our own commitment (it is not stale, otherwise we would be in the case above)
                                 val exc = PleasePublishYourCommitment(state.channelId)
                                 val error = Error(state.channelId, exc.message?.encodeToByteArray()?.toByteVector() ?: ByteVector.empty)
-                                val nextState = WaitForRemotePublishFutureComitment(staticParams, state.currentTip, state.commitments, event.message)
+                                val nextState = WaitForRemotePublishFutureComitment(staticParams, state.currentTip, state.currentOnchainFeerates, state.commitments, event.message)
                                 val actions = listOf(
                                     StoreState(nextState),
                                     SendMessage(error)
@@ -866,6 +871,7 @@
 data class WaitForRemotePublishFutureComitment(
     override val staticParams: StaticParams,
     override val currentTip: Pair<Int, @Serializable(with = BlockHeaderKSerializer::class) BlockHeader>,
+    override val currentOnchainFeerates: OnchainFeerates,
     override val commitments: Commitments,
     val channelReestablish: ChannelReestablish
 ) : ChannelState(), HasCommitments {
@@ -880,6 +886,7 @@
 data class WaitForOpenChannel(
     override val staticParams: StaticParams,
     override val currentTip: Pair<Int, @Serializable(with = BlockHeaderKSerializer::class) BlockHeader>,
+    override val currentOnchainFeerates: OnchainFeerates,
     @Serializable(with = ByteVector32KSerializer::class) val temporaryChannelId: ByteVector32,
     val localParams: LocalParams,
     val remoteInit: Init
@@ -945,6 +952,7 @@
                         val nextState = WaitForFundingCreated(
                             staticParams,
                             currentTip,
+                            currentOnchainFeerates,
                             event.message.temporaryChannelId,
                             localParams,
                             remoteParams,
@@ -978,6 +986,7 @@
 data class WaitForFundingCreated(
     override val staticParams: StaticParams,
     override val currentTip: Pair<Int, @Serializable(with = BlockHeaderKSerializer::class) BlockHeader>,
+    override val currentOnchainFeerates: OnchainFeerates,
     @Serializable(with = ByteVector32KSerializer::class) val temporaryChannelId: ByteVector32,
     val localParams: LocalParams,
     val remoteParams: RemoteParams,
@@ -1076,7 +1085,7 @@
                                     fundingMinDepth.toLong(),
                                     BITCOIN_FUNDING_DEPTHOK
                                 )
-                                val nextState = WaitForFundingConfirmed(staticParams, currentTip, commitments, null, currentTimestampMillis() / 1000, null, Either.Right(fundingSigned))
+                                val nextState = WaitForFundingConfirmed(staticParams, currentTip, currentOnchainFeerates, commitments, null, currentTimestampMillis() / 1000, null, Either.Right(fundingSigned))
                                 val actions = listOf(SendWatch(watchSpent), SendWatch(watchConfirmed), SendMessage(fundingSigned), ChannelIdSwitch(temporaryChannelId, channelId), StoreState(nextState))
                                 Pair(nextState, nextState.updateActions(actions))
                             }
@@ -1099,7 +1108,13 @@
 }
 
 @Serializable
-data class WaitForAcceptChannel(override val staticParams: StaticParams, override val currentTip: Pair<Int, @Serializable(with = BlockHeaderKSerializer::class) BlockHeader>, val initFunder: InitFunder, val lastSent: OpenChannel) :
+data class WaitForAcceptChannel(
+    override val staticParams: StaticParams,
+    override val currentTip: Pair<Int, @Serializable(with = BlockHeaderKSerializer::class) BlockHeader>,
+    override val currentOnchainFeerates: OnchainFeerates,
+    val initFunder: InitFunder,
+    val lastSent: OpenChannel
+) :
     ChannelState() {
     override fun process(event: ChannelEvent): Pair<ChannelState, List<ChannelAction>> {
         return when {
@@ -1133,6 +1148,7 @@
                         val nextState = WaitForFundingInternal(
                             staticParams,
                             currentTip,
+                            currentOnchainFeerates,
                             initFunder.temporaryChannelId,
                             initFunder.localParams,
                             remoteParams,
@@ -1157,6 +1173,7 @@
 data class WaitForFundingInternal(
     override val staticParams: StaticParams,
     override val currentTip: Pair<Int, @Serializable(with = BlockHeaderKSerializer::class) BlockHeader>,
+    override val currentOnchainFeerates: OnchainFeerates,
     @Serializable(with = ByteVector32KSerializer::class) val temporaryChannelId: ByteVector32,
     val localParams: LocalParams,
     val remoteParams: RemoteParams,
@@ -1200,6 +1217,7 @@
                 val nextState = WaitForFundingSigned(
                     staticParams,
                     currentTip,
+                    currentOnchainFeerates,
                     channelId,
                     localParams,
                     remoteParams,
@@ -1227,6 +1245,7 @@
 data class WaitForFundingSigned(
     override val staticParams: StaticParams,
     override val currentTip: Pair<Int, @Serializable(with = BlockHeaderKSerializer::class) BlockHeader>,
+    override val currentOnchainFeerates: OnchainFeerates,
     @Serializable(with = ByteVector32KSerializer::class) val channelId: ByteVector32,
     val localParams: LocalParams,
     val remoteParams: RemoteParams,
@@ -1287,7 +1306,7 @@
                         // make sure we first persist the commitment that returns back the funds to us in case of problem
                         val publishTx = PublishTx(fundingTx)
 
-                        val nextState = WaitForFundingConfirmed(staticParams, currentTip, commitments, fundingTx, now, null, Either.Left(lastSent))
+                        val nextState = WaitForFundingConfirmed(staticParams, currentTip, currentOnchainFeerates, commitments, fundingTx, now, null, Either.Left(lastSent))
 
                         Pair(nextState, listOf(SendWatch(watchSpent), SendWatch(watchConfirmed), StoreState(nextState), publishTx))
                     }
@@ -1306,6 +1325,7 @@
 data class WaitForFundingConfirmed(
     override val staticParams: StaticParams,
     override val currentTip: Pair<Int, @Serializable(with = BlockHeaderKSerializer::class) BlockHeader>,
+    override val currentOnchainFeerates: OnchainFeerates,
     override val commitments: Commitments,
     @Serializable(with = TransactionKSerializer::class) val fundingTx: Transaction?,
     val waitingSince: Long, // how long have we been waiting for the funding tx to confirm
@@ -1323,48 +1343,48 @@
                     else -> Pair(this, listOf())
                 }
             is WatchReceived -> when (val watch = event.watch) {
-                    is WatchEventConfirmed -> {
-                        val result = fr.acinq.eclair.utils.runTrying {
-                            Transaction.correctlySpends(
-                                commitments.localCommit.publishableTxs.commitTx.tx,
-                                listOf(watch.tx),
-                                ScriptFlags.STANDARD_SCRIPT_VERIFY_FLAGS
-                            )
-                        }
-                        if (result is Try.Failure) {
-                            logger.error { "funding tx verification failed: ${result.error}" }
-                            if (staticParams.nodeParams.chainHash == Block.RegtestGenesisBlock.hash) {
-                                logger.error { "ignoring this error on regtest" }
-                            } else {
-                                return Pair(this, listOf(HandleError(result.error)))
-                            }
-                        }
-                        val watchLost = WatchLost(this.channelId, commitments.commitInput.outPoint.txid, staticParams.nodeParams.minDepthBlocks.toLong(), BITCOIN_FUNDING_LOST)
-                        val channelKeyPath = keyManager.channelKeyPath(commitments.localParams, commitments.channelVersion)
-                        val nextPerCommitmentPoint = keyManager.commitmentPoint(channelKeyPath, 1)
-                        val fundingLocked = FundingLocked(commitments.channelId, nextPerCommitmentPoint)
-                        // this is the temporary channel id that we will use in our channel_update message, the goal is to be able to use our channel
-                        // as soon as it reaches NORMAL state, and before it is announced on the network
-                        // (this id might be updated when the funding tx gets deeply buried, if there was a reorg in the meantime)
-                        val blockHeight = watch.blockHeight
-                        val txIndex = watch.txIndex
-                        val shortChannelId = ShortChannelId(blockHeight, txIndex, commitments.commitInput.outPoint.index.toInt())
-                        val nextState = WaitForFundingLocked(staticParams, currentTip, commitments, shortChannelId, fundingLocked)
-                        val actions = listOf(SendWatch(watchLost), SendMessage(fundingLocked), StoreState(nextState))
-                        if (deferred != null) {
-                            logger.info { "FundingLocked has already been received" }
-                            val resultPair = nextState.process(MessageReceived(deferred))
-                            Pair(resultPair.first, actions + resultPair.second)
+                is WatchEventConfirmed -> {
+                    val result = fr.acinq.eclair.utils.runTrying {
+                        Transaction.correctlySpends(
+                            commitments.localCommit.publishableTxs.commitTx.tx,
+                            listOf(watch.tx),
+                            ScriptFlags.STANDARD_SCRIPT_VERIFY_FLAGS
+                        )
+                    }
+                    if (result is Try.Failure) {
+                        logger.error { "funding tx verification failed: ${result.error}" }
+                        if (staticParams.nodeParams.chainHash == Block.RegtestGenesisBlock.hash) {
+                            logger.error { "ignoring this error on regtest" }
                         } else {
-                            Pair(nextState, nextState.updateActions(actions))
-                        }
-                    }
-                    is WatchEventSpent -> when (watch.tx.txid) {
-                        commitments.remoteCommit.txid -> handleRemoteSpentCurrent(watch.tx)
-                        else -> TODO("handle information leak")
-                    }
-                    else -> stay
+                            return Pair(this, listOf(HandleError(result.error)))
+                        }
+                    }
+                    val watchLost = WatchLost(this.channelId, commitments.commitInput.outPoint.txid, staticParams.nodeParams.minDepthBlocks.toLong(), BITCOIN_FUNDING_LOST)
+                    val channelKeyPath = keyManager.channelKeyPath(commitments.localParams, commitments.channelVersion)
+                    val nextPerCommitmentPoint = keyManager.commitmentPoint(channelKeyPath, 1)
+                    val fundingLocked = FundingLocked(commitments.channelId, nextPerCommitmentPoint)
+                    // this is the temporary channel id that we will use in our channel_update message, the goal is to be able to use our channel
+                    // as soon as it reaches NORMAL state, and before it is announced on the network
+                    // (this id might be updated when the funding tx gets deeply buried, if there was a reorg in the meantime)
+                    val blockHeight = watch.blockHeight
+                    val txIndex = watch.txIndex
+                    val shortChannelId = ShortChannelId(blockHeight, txIndex, commitments.commitInput.outPoint.index.toInt())
+                    val nextState = WaitForFundingLocked(staticParams, currentTip, currentOnchainFeerates, commitments, shortChannelId, fundingLocked)
+                    val actions = listOf(SendWatch(watchLost), SendMessage(fundingLocked), StoreState(nextState))
+                    if (deferred != null) {
+                        logger.info { "FundingLocked has already been received" }
+                        val resultPair = nextState.process(MessageReceived(deferred))
+                        Pair(resultPair.first, actions + resultPair.second)
+                    } else {
+                        Pair(nextState, nextState.updateActions(actions))
+                    }
                 }
+                is WatchEventSpent -> when (watch.tx.txid) {
+                    commitments.remoteCommit.txid -> handleRemoteSpentCurrent(watch.tx)
+                    else -> TODO("handle information leak")
+                }
+                else -> stay
+            }
             is NewBlock -> Pair(this.copy(currentTip = Pair(event.height, event.Header)), listOf())
             is Disconnected -> Pair(Offline(this), listOf())
             else -> {
@@ -1379,6 +1399,7 @@
 data class WaitForFundingLocked(
     override val staticParams: StaticParams,
     override val currentTip: Pair<Int, @Serializable(with = BlockHeaderKSerializer::class) BlockHeader>,
+    override val currentOnchainFeerates: OnchainFeerates,
     override val commitments: Commitments,
     val shortChannelId: ShortChannelId,
     val lastSent: FundingLocked
@@ -1416,6 +1437,7 @@
                         val nextState = Normal(
                             staticParams,
                             currentTip,
+                            currentOnchainFeerates,
                             commitments.copy(remoteNextCommitInfo = Either.Right(event.message.nextPerCommitmentPoint)),
                             shortChannelId,
                             buried = false,
@@ -1447,6 +1469,7 @@
 data class Normal(
     override val staticParams: StaticParams,
     override val currentTip: Pair<Int, @Serializable(with = BlockHeaderKSerializer::class) BlockHeader>,
+    override val currentOnchainFeerates: OnchainFeerates,
     override val commitments: Commitments,
     val shortChannelId: ShortChannelId,
     val buried: Boolean,
@@ -1640,6 +1663,7 @@
 data class Closing(
     override val staticParams: StaticParams,
     override val currentTip: Pair<Int, @Serializable(with = BlockHeaderKSerializer::class) BlockHeader>,
+    override val currentOnchainFeerates: OnchainFeerates,
     override val commitments: Commitments,
     @Serializable(with = TransactionKSerializer::class) val fundingTx: Transaction?, // this will be non-empty if we are funder and we got in closing while waiting for our own tx to be published
     val waitingSince: Long, // how long since we initiated the closing
@@ -1671,23 +1695,20 @@
                             val localCommitPublished1 = localCommitPublished?.let {
                                 Helpers.Closing.claimCurrentLocalCommitTxOutputs(
                                     keyManager, commitments1, it.commitTx,
-                                    staticParams.nodeParams.onChainFeeConf.feeEstimator,
-                                    staticParams.nodeParams.onChainFeeConf.feeTargets
+                                    currentOnchainFeerates
                                 )
                             }
                             val remoteCommitPublished1 = remoteCommitPublished?.let {
                                 Helpers.Closing.claimRemoteCommitTxOutputs(
                                     keyManager, commitments1, commitments1.remoteCommit, it.commitTx,
-                                    staticParams.nodeParams.onChainFeeConf.feeEstimator,
-                                    staticParams.nodeParams.onChainFeeConf.feeTargets
+                                    currentOnchainFeerates
                                 )
                             }
                             val nextRemoteCommitPublished1 = nextRemoteCommitPublished?.let {
                                 val remoteCommit = commitments1.remoteNextCommitInfo.left?.nextRemoteCommit ?: error("next remote commit must be defined")
                                 Helpers.Closing.claimRemoteCommitTxOutputs(
                                     keyManager, commitments1, remoteCommit, remoteCommitPublished?.commitTx ?: error("remote commit must be defined"),
-                                    staticParams.nodeParams.onChainFeeConf.feeEstimator,
-                                    staticParams.nodeParams.onChainFeeConf.feeTargets
+                                    currentOnchainFeerates
                                 )
                             }
 
@@ -1753,7 +1774,8 @@
                             watch.tx.txid == commitments.remoteCommit.txid -> handleRemoteSpentCurrent(watch.tx)
                             // counterparty may attempt to spend its last commit tx at any time
                             commitments.remoteNextCommitInfo.left?.nextRemoteCommit?.txid == watch.tx.txid -> handleRemoteSpentNext(
-                                watch.tx)
+                                watch.tx
+                            )
                             // counterparty may attempt to spend a revoked commit tx at any time
                             else -> handleRemoteSpentOther(watch.tx)
                         }
@@ -1771,7 +1793,7 @@
                                 commitments,
                                 rev,
                                 watch.tx,
-                                staticParams.nodeParams.onChainFeeConf.feeEstimator
+                                currentOnchainFeerates
                             )
 
                             tx?.let {
@@ -1831,10 +1853,12 @@
 //                              )
                         }
                         // for our outgoing payments, let's send events if we know that they will settle on chain
-                        Helpers.Closing.onchainOutgoingHtlcs(commitments.localCommit,
+                        Helpers.Closing.onchainOutgoingHtlcs(
+                            commitments.localCommit,
                             commitments.remoteCommit,
                             commitments.remoteNextCommitInfo.left?.nextRemoteCommit,
-                            bitcoinEvent.tx)
+                            bitcoinEvent.tx
+                        )
                             .forEach { add ->
                                 (commitments.originChannels[add.id] as? Origin.Local)?.let {
                                     // TODO context.system.eventStream.publish(PaymentSettlingOnChain(id, amount = add.amountMsat, add.paymentHash))
@@ -1853,7 +1877,7 @@
                                 state = d1
                                 actions = listOf(StoreState(d1))
                             }
-                            else -> newState(Closed(staticParams, currentTip))
+                            else -> newState(Closed(staticParams, currentTip, currentOnchainFeerates))
                         }
                     }
                     else -> stay
@@ -2043,7 +2067,8 @@
 @Serializable
 data class Closed(
     override val staticParams: StaticParams,
-    override val currentTip: Pair<Int, @Serializable(with = BlockHeaderKSerializer::class) BlockHeader>
+    override val currentTip: Pair<Int, @Serializable(with = BlockHeaderKSerializer::class) BlockHeader>,
+    override val currentOnchainFeerates: OnchainFeerates,
 ) : ChannelState() {
     override fun process(event: ChannelEvent): Pair<ChannelState, List<ChannelAction>> {
         TODO("Not yet implemented")
@@ -2054,6 +2079,7 @@
 data class ErrorInformationLeak(
     override val staticParams: StaticParams,
     override val currentTip: Pair<Int, @Serializable(with = BlockHeaderKSerializer::class) BlockHeader>,
+    override val currentOnchainFeerates: OnchainFeerates,
     override val commitments: Commitments
 ) : ChannelState(), HasCommitments {
     override fun process(event: ChannelEvent): Pair<ChannelState, List<ChannelAction>> {
