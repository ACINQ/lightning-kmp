package fr.acinq.eclair.io

import fr.acinq.bitcoin.*
import fr.acinq.eclair.*
import fr.acinq.eclair.blockchain.WatchEvent
import fr.acinq.eclair.blockchain.electrum.AskForHeaderSubscriptionUpdate
import fr.acinq.eclair.blockchain.electrum.AskForStatusUpdate
import fr.acinq.eclair.blockchain.electrum.ElectrumWatcher
import fr.acinq.eclair.blockchain.electrum.HeaderSubscriptionResponse
import fr.acinq.eclair.blockchain.fee.OnchainFeerates
import fr.acinq.eclair.channel.*
import fr.acinq.eclair.crypto.noise.*
import fr.acinq.eclair.db.ChannelsDb
import fr.acinq.eclair.payment.*
import fr.acinq.eclair.utils.*
import fr.acinq.eclair.wire.*
import fr.acinq.secp256k1.Hex
import kotlinx.coroutines.*
import kotlinx.coroutines.channels.BroadcastChannel
import kotlinx.coroutines.channels.Channel
import kotlinx.coroutines.channels.Channel.Factory.BUFFERED
import kotlinx.coroutines.channels.consumeEach
import kotlinx.coroutines.flow.*

sealed class PeerEvent
data class BytesReceived(val data: ByteArray) : PeerEvent()
data class WatchReceived(val watch: WatchEvent) : PeerEvent()
data class WrappedChannelEvent(val channelId: ByteVector32, val channelEvent: ChannelEvent) : PeerEvent()

sealed class PaymentEvent : PeerEvent()
data class ReceivePayment(val paymentPreimage: ByteVector32, val amount: MilliSatoshi?, val description: String, val result: CompletableDeferred<PaymentRequest>) : PaymentEvent()
object CheckPaymentsTimeout : PaymentEvent()
data class PayToOpenResponseEvent(val payToOpenResponse: PayToOpenResponse) : PeerEvent()
data class SendPayment(val paymentId: UUID, val paymentRequest: PaymentRequest, val paymentAmount: MilliSatoshi) : PaymentEvent() {
    val paymentHash: ByteVector32 = paymentRequest.paymentHash
    val recipientNodeId: PublicKey = paymentRequest.nodeId
}

sealed class PeerListenerEvent
data class PaymentRequestGenerated(val receivePayment: ReceivePayment, val request: String) : PeerListenerEvent()
data class PaymentReceived(val incomingPayment: IncomingPayment) : PeerListenerEvent()
data class PaymentProgress(val payment: SendPayment, val fees: MilliSatoshi) : PeerListenerEvent()
data class PaymentSent(val payment: SendPayment, val fees: MilliSatoshi) : PeerListenerEvent()
data class PaymentNotSent(val payment: SendPayment, val reason: OutgoingPaymentFailure) : PeerListenerEvent()

@OptIn(ExperimentalStdlibApi::class, ExperimentalCoroutinesApi::class)
class Peer(
    val socketBuilder: TcpSocket.Builder,
    val nodeParams: NodeParams,
    val remoteNodeId: PublicKey,
    val watcher: ElectrumWatcher,
    val channelsDb: ChannelsDb,
    scope: CoroutineScope
) : CoroutineScope by scope {
    companion object {
        private const val prefix: Byte = 0x00
        private val prologue = "lightning".encodeToByteArray()
    }

    private val input = Channel<PeerEvent>(BUFFERED)
    private val output = Channel<ByteArray>(BUFFERED)

    private val logger by eclairLogger()

    private val _channelsFlow = MutableStateFlow<Map<ByteVector32, ChannelState>>(HashMap())
    private var _channels by _channelsFlow

    // channels map, indexed by channel id
    // note that a channel starts with a temporary id then switches to its final id once the funding tx is known
    val channels: Map<ByteVector32, ChannelState> get() = _channelsFlow.value
    val channelsFlow: StateFlow<Map<ByteVector32, ChannelState>> get() = _channelsFlow

    private val _connectionState = MutableStateFlow(Connection.CLOSED)
    val connectionState: StateFlow<Connection> get() = _connectionState

    private val listenerEventChannel = BroadcastChannel<PeerListenerEvent>(BUFFERED)

    // encapsulates logic for validating incoming payments
    private val incomingPaymentHandler = IncomingPaymentHandler(nodeParams)

    // encapsulates logic for sending payments
    private val outgoingPaymentHandler = OutgoingPaymentHandler(nodeParams, RouteCalculation.TrampolineParams(remoteNodeId, RouteCalculation.defaultTrampolineFees))

    private val features = Features(
        setOf(
            ActivatedFeature(Feature.OptionDataLossProtect, FeatureSupport.Optional),
            ActivatedFeature(Feature.VariableLengthOnion, FeatureSupport.Optional),
            ActivatedFeature(Feature.StaticRemoteKey, FeatureSupport.Optional),
            ActivatedFeature(Feature.PaymentSecret, FeatureSupport.Optional),
            ActivatedFeature(Feature.BasicMultiPartPayment, FeatureSupport.Optional),
            ActivatedFeature(Feature.Wumbo, FeatureSupport.Optional),
        )
    )

    private val ourInit = Init(features.toByteArray().toByteVector())
    private var theirInit: Init? = null
    private var currentTip: Pair<Int, BlockHeader> = Pair(0, Block.RegtestGenesisBlock.header)
    private var onchainFeerates = OnchainFeerates(750, 750, 750, 750, 750)

    init {
        val electrumNotificationsChannel = watcher.client.openNotificationsSubscription()
        launch {
            electrumNotificationsChannel.consumeAsFlow().filterIsInstance<HeaderSubscriptionResponse>()
                .collect { msg ->
                    currentTip = msg.height to msg.header
                    send(WrappedChannelEvent(ByteVector32.Zeroes, ChannelEvent.NewBlock(msg.height, msg.header)))
                }
        }
        launch {
            watcher.client.connectionState.filter { it == Connection.ESTABLISHED }.collect {
                watcher.client.sendMessage(AskForHeaderSubscriptionUpdate)
            }
        }
        launch {
            val sub = watcher.openNotificationsSubscription()
            sub.consumeEach {
                logger.info { "notification: $it" }
                input.send(WrappedChannelEvent(it.channelId, ChannelEvent.WatchReceived(it)))
            }
        }
        launch {
            // we don't restore closed channels
            channelsDb.listLocalChannels().filterNot { it is Closed }.forEach {
                logger.info { "restoring $it" }
                val state = WaitForInit(StaticParams(nodeParams, remoteNodeId), currentTip, onchainFeerates)
                val (state1, actions) = state.process(ChannelEvent.Restore(it as ChannelState))
                processActions(it.channelId, actions)
                _channels = _channels + (it.channelId to state1)
            }
            logger.info { "restored channels: $_channels" }
            run()
        }

        watcher.client.sendMessage(AskForStatusUpdate)
    }

    fun connect(address: String, port: Int) {
        launch {
            logger.info { "connecting to {$remoteNodeId}@{$address}" }
            _connectionState.value = Connection.ESTABLISHING
            val socket = try {
                socketBuilder.connect(address, port)
            } catch (ex: TcpSocket.IOException) {
                logger.warning { ex.message }
                _connectionState.value = Connection.CLOSED
                return@launch
            }
            val priv = nodeParams.nodePrivateKey
            val pub = priv.publicKey()
            val keyPair = Pair(pub.value.toByteArray(), priv.value.toByteArray())
            val (enc, dec, ck) = try {
                handshake(
                    keyPair,
                    remoteNodeId.value.toByteArray(),
                    { s -> socket.receiveFully(s) },
                    { b -> socket.send(b) }
                )
            } catch (ex: TcpSocket.IOException) {
                logger.warning { ex.message }
                _connectionState.value = Connection.CLOSED
                return@launch
            }
            val session = LightningSession(enc, dec, ck)

            suspend fun receive(): ByteArray {
                return session.receive { size -> socket.receiveFully(size) }
            }

            suspend fun send(message: ByteArray) {
                try {
                    session.send(message) { data, flush -> socket.send(data, flush) }
                } catch (ex: TcpSocket.IOException) {
                    logger.warning { ex.message }
                }
            }
            logger.info { "sending init ${LightningMessage.encode(ourInit)!!}" }
            send(LightningMessage.encode(ourInit)!!)

            suspend fun doPing() {
                val ping = Hex.decode("0012000a0004deadbeef")
                while (isActive) {
                    delay(30000)
                    send(ping)
                }
            }

            suspend fun checkPaymentsTimeout() {
                while (isActive) {
                    delay(timeMillis = 30_000)
                    input.send(CheckPaymentsTimeout)
                }
            }

            suspend fun listen() {
                try {
                    while (isActive) {
                        val received = receive()
                        input.send(BytesReceived(received))
                    }
                } catch (ex: TcpSocket.IOException) {
                    logger.warning { ex.message }
                } finally {
                    _connectionState.value = Connection.CLOSED
                }
            }

            suspend fun respond() {
                for (msg in output) {
                    send(msg)
                }
            }

            coroutineScope {
                launch { doPing() }
                launch { checkPaymentsTimeout() }
                launch { respond() }

                listen()
                cancel()
            }
        }
    }

    suspend fun send(event: PeerEvent) {
        input.send(event)
    }

    fun openListenerEventSubscription() = listenerEventChannel.openSubscription()

    private suspend fun sendToPeer(msg: LightningMessage) {
        val encoded = LightningMessage.encode(msg)
        encoded?.let { bin ->
            logger.info { "sending $msg encoded as ${Hex.encode(bin)}" }
            output.send(bin)
        }
    }

    private suspend fun processActions(channelId: ByteVector32, actions: List<ChannelAction>) {
        var actualChannelId: ByteVector32 = channelId
        actions.forEach { action ->
            when {
                action is ChannelAction.Message.Send && _connectionState.value == Connection.ESTABLISHED -> sendToPeer(action.message)
                // sometimes channel actions include "self" command (such as CMD_SIGN)
                action is ChannelAction.Message.SendToSelf -> input.send(WrappedChannelEvent(actualChannelId, ChannelEvent.ExecuteCommand(action.command)))
                action is ChannelAction.Blockchain.SendWatch -> watcher.watch(action.watch)
                action is ChannelAction.Blockchain.PublishTx -> watcher.publish(action.tx)
                action is ChannelAction.ProcessIncomingHtlc -> processIncomingPayment(Either.Right(action.add))
                action is ChannelAction.ProcessCmdRes.NotExecuted -> logger.warning(action.t) { "command not executed in channel $actualChannelId" }
                action is ChannelAction.ProcessCmdRes.AddFailed -> {
                    when (val result = outgoingPaymentHandler.processAddFailed(actualChannelId, action, _channels)) {
                        is OutgoingPaymentHandler.Progress -> {
                            listenerEventChannel.send(PaymentProgress(result.payment, result.fees))
                            result.actions.forEach { input.send(it) }
                        }
                        is OutgoingPaymentHandler.Failure -> listenerEventChannel.send(PaymentNotSent(result.payment, result.failure))
                        is OutgoingPaymentHandler.UnknownPayment -> logger.error { "unknown payment" }
<<<<<<< HEAD
                        null -> logger.debug { "non-final error, more partial payments are still pending: $actualChannelId->${action.error}" }
=======
                        null -> logger.verbose { "non-final error, more partial payments are still pending: $actualChannelId->${action.error.message}" }
>>>>>>> be4b7f55
                    }
                }
                action is ChannelAction.ProcessCmdRes.AddSettledFail -> {
                    when (val result = outgoingPaymentHandler.processAddSettled(actualChannelId, action, _channels, currentTip.first)) {
                        is OutgoingPaymentHandler.Progress -> {
                            listenerEventChannel.send(PaymentProgress(result.payment, result.fees))
                            result.actions.forEach { input.send(it) }
                        }
                        is OutgoingPaymentHandler.Success -> listenerEventChannel.send(PaymentSent(result.payment, result.fees))
                        is OutgoingPaymentHandler.Failure -> listenerEventChannel.send(PaymentNotSent(result.payment, result.failure))
                        is OutgoingPaymentHandler.UnknownPayment -> logger.error { "unknown payment" }
<<<<<<< HEAD
                        null -> logger.debug { "non-final error, more partial payments are still pending: $action" }
=======
                        null -> logger.verbose { "non-final error, more partial payments are still pending: $actualChannelId->${action.result}" }
>>>>>>> be4b7f55
                    }
                }
                action is ChannelAction.ProcessCmdRes.AddSettledFulfill -> {
                    when (val result = outgoingPaymentHandler.processAddSettled(action)) {
                        is OutgoingPaymentHandler.Success -> listenerEventChannel.send(PaymentSent(result.payment, result.fees))
                        is OutgoingPaymentHandler.PreimageReceived -> logger.debug { "payment preimage received: ${result.payment.paymentId}->${result.preimage}" }
                        is OutgoingPaymentHandler.UnknownPayment -> logger.error { "unknown payment" }
                    }
                }
                action is ChannelAction.Storage.StoreState -> {
                    logger.info { "storing state for channelId=$actualChannelId data=${action.data}" }
                    channelsDb.addOrUpdateChannel(action.data)
                }
                action is ChannelAction.ChannelId.IdSwitch -> {
                    logger.info { "switching channel id from ${action.oldChannelId} to ${action.newChannelId}" }
                    actualChannelId = action.newChannelId
                    _channels[action.oldChannelId]?.let { _channels = _channels + (action.newChannelId to it) }
                }
                action is ChannelAction.ProcessLocalError -> logger.error(action.error) { "error in channel $actualChannelId" }
                else -> logger.warning { "unhandled action: $actualChannelId->$action" }
            }
        }
    }

    private suspend fun processIncomingPayment(item: Either<PayToOpenRequest, UpdateAddHtlc>) {
        val currentBlockHeight = currentTip.first
        val result = when (item) {
            is Either.Right -> incomingPaymentHandler.process(item.value, currentBlockHeight)
            is Either.Left -> incomingPaymentHandler.process(item.value, currentBlockHeight)
        }
        if (result.status == IncomingPaymentHandler.Status.ACCEPTED && result.incomingPayment != null) {
            listenerEventChannel.send(PaymentReceived(result.incomingPayment))
        }
        result.actions.forEach { input.send(it) }
    }

    private suspend fun handshake(
        ourKeys: Pair<ByteArray, ByteArray>,
        theirPubkey: ByteArray,
        r: suspend (Int) -> ByteArray,
        w: suspend (ByteArray) -> Unit
    ): Triple<CipherState, CipherState, ByteArray> {

        /**
         * See BOLT #8: during the handshake phase we are expecting 3 messages of 50, 50 and 66 bytes (including the prefix)
         *
         * @param reader handshake state reader
         * @return the size of the message the reader is expecting
         */
        fun expectedLength(reader: HandshakeStateReader): Int = when (reader.messages.size) {
            3, 2 -> 50
            1 -> 66
            else -> throw RuntimeException("invalid state")
        }

        val writer = makeWriter(ourKeys, theirPubkey)
        val (state1, message, _) = writer.write(ByteArray(0))
        w(byteArrayOf(prefix) + message)

        val payload = r(expectedLength(state1))
        require(payload[0] == prefix)

        val (writer1, _, _) = state1.read(payload.drop(1).toByteArray())
        val (_, message1, foo) = writer1.write(ByteArray(0))
        val (enc, dec, ck) = foo!!
        w(byteArrayOf(prefix) + message1)
        return Triple(enc, dec, ck)
    }

    private fun makeWriter(localStatic: Pair<ByteArray, ByteArray>, remoteStatic: ByteArray) = HandshakeState.initializeWriter(
        handshakePatternXK, prologue,
        localStatic, Pair(ByteArray(0), ByteArray(0)), remoteStatic, ByteArray(0),
        Secp256k1DHFunctions, Chacha20Poly1305CipherFunctions, SHA256HashFunctions
    )

    private fun makeReader(localStatic: Pair<ByteArray, ByteArray>) = HandshakeState.initializeReader(
        handshakePatternXK, prologue,
        localStatic, Pair(ByteArray(0), ByteArray(0)), ByteArray(0), ByteArray(0),
        Secp256k1DHFunctions, Chacha20Poly1305CipherFunctions, SHA256HashFunctions
    )

    private suspend fun run() {
        logger.info { "peer is active" }
        for (event in input) {
            processEvent(event)
        }
    }

    private suspend fun processEvent(event: PeerEvent) {
        when {
            event is BytesReceived -> {
                val msg = LightningMessage.decode(event.data)
                when {
                    msg is Init -> {
                        logger.info { "received $msg" }
                        logger.info { "peer is using features ${Features(msg.features)}" }
                        theirInit = msg
                        _connectionState.value = Connection.ESTABLISHED
                        logger.info { "before channels: $_channels" }
                        _channels = _channels.mapValues { entry ->
                            val (state1, actions) = entry.value.process(ChannelEvent.Connected(ourInit, theirInit!!))
                            processActions(entry.key, actions)
                            state1
                        }
                        logger.info { "after channels: $_channels" }
                    }
                    msg is Ping -> {
                        val pong = Pong(ByteVector(ByteArray(msg.pongLength)))
                        output.send(LightningMessage.encode(pong)!!)
                    }
                    msg is Pong -> {
                        logger.verbose { "received pong" }
                    }
                    msg is Error && msg.channelId == ByteVector32.Zeroes -> {
                        logger.error { "connection error, failing all channels: ${msg.toAscii()}" }
                    }
                    msg is OpenChannel && theirInit == null -> {
                        logger.error { "they sent open_channel before init" }
                    }
                    msg is OpenChannel && _channels.containsKey(msg.temporaryChannelId) -> {
                        logger.warning { "ignoring open_channel with duplicate temporaryChannelId=${msg.temporaryChannelId}" }
                    }
                    msg is OpenChannel -> {
                        val fundingKeyPath = KeyPath("/1/2/3")
                        val fundingPubkey = nodeParams.keyManager.fundingPublicKey(fundingKeyPath)
                        val (closingPubkey, closingPubkeyScript) = nodeParams.keyManager.closingPubkeyScript(fundingPubkey.publicKey)
                        val walletStaticPaymentBasepoint: PublicKey? = if (Features.canUseFeature(features, Features(theirInit!!.features), Feature.StaticRemoteKey)) {
                            closingPubkey
                        } else null
                        val localParams = LocalParams(
                            nodeParams.nodeId,
                            fundingKeyPath,
                            nodeParams.dustLimit,
                            nodeParams.maxHtlcValueInFlightMsat,
                            Satoshi(600),
                            nodeParams.htlcMinimum,
                            nodeParams.toRemoteDelayBlocks,
                            nodeParams.maxAcceptedHtlcs,
                            false,
                            closingPubkeyScript.toByteVector(),
                            walletStaticPaymentBasepoint,
                            features
                        )
                        val state = WaitForInit(
                            StaticParams(nodeParams, remoteNodeId),
                            currentTip,
                            onchainFeerates
                        )
                        val (state1, actions1) = state.process(ChannelEvent.InitFundee(msg.temporaryChannelId, localParams, theirInit!!))
                        val (state2, actions2) = state1.process(ChannelEvent.MessageReceived(msg))
                        processActions(msg.temporaryChannelId, actions1 + actions2)
                        _channels = _channels + (msg.temporaryChannelId to state2)
                        logger.info { "new state for ${msg.temporaryChannelId}: $state2" }
                    }
                    msg is ChannelReestablish && !_channels.containsKey(msg.channelId) -> {
                        if (msg.channelData.isEmpty()) {
                            sendToPeer(Error(msg.channelId, "unknown channel"))
                        } else {
                            when (val decrypted = runTrying { Helpers.decrypt(nodeParams.nodePrivateKey, msg.channelData) }) {
                                is Try.Success -> {
                                    logger.warning { "restoring channelId=${msg.channelId} from peer backup" }
                                    val backup = decrypted.result
                                    val state = WaitForInit(StaticParams(nodeParams, remoteNodeId), currentTip, onchainFeerates)
                                    val event1 = ChannelEvent.Restore(backup as ChannelState)
                                    val (state1, actions1) = state.process(event1)
                                    processActions(msg.channelId, actions1)

                                    val event2 = ChannelEvent.Connected(ourInit, theirInit!!)
                                    val (state2, actions2) = state1.process(event2)
                                    processActions(msg.channelId, actions2)

                                    val event3 = ChannelEvent.MessageReceived(msg)
                                    val (state3, actions3) = state2.process(event3)
                                    processActions(msg.channelId, actions3)
                                    _channels = _channels + (msg.channelId to state3)
                                }
                                is Try.Failure -> {
                                    logger.error(decrypted.error) { "failed to restore channelId=${msg.channelId}" }
                                }
                            }
                        }
                    }
                    msg is HasTemporaryChannelId && !_channels.containsKey(msg.temporaryChannelId) -> {
                        logger.error { "received $msg for unknown temporary channel ${msg.temporaryChannelId}" }
                        sendToPeer(Error(msg.temporaryChannelId, "unknown channel"))
                    }
                    msg is HasTemporaryChannelId -> {
                        logger.info { "received $msg for temporary channel ${msg.temporaryChannelId}" }
                        val state = _channels[msg.temporaryChannelId] ?: error("channel ${msg.temporaryChannelId} not found")
                        val event1 = ChannelEvent.MessageReceived(msg)
                        val (state1, actions) = state.process(event1)
                        _channels = _channels + (msg.temporaryChannelId to state1)
                        logger.info { "channel ${msg.temporaryChannelId} new state $state1" }
                        processActions(msg.temporaryChannelId, actions)
                        actions.filterIsInstance<ChannelAction.ChannelId.IdSwitch>().forEach {
                            logger.info { "id switch from ${it.oldChannelId} to ${it.newChannelId}" }
                            _channels = _channels - it.oldChannelId + (it.newChannelId to state1)
                        }
                    }
                    msg is HasChannelId && !_channels.containsKey(msg.channelId) -> {
                        logger.error { "received $msg for unknown channel ${msg.channelId}" }
                        sendToPeer(Error(msg.channelId, "unknown channel"))
                    }
                    msg is HasChannelId -> {
                        logger.info { "received $msg for channel ${msg.channelId}" }
                        val state = _channels[msg.channelId] ?: error("channel ${msg.channelId} not found")
                        val event1 = ChannelEvent.MessageReceived(msg)
                        val (state1, actions) = state.process(event1)
                        _channels = _channels + (msg.channelId to state1)
                        logger.info { "channel ${msg.channelId} new state $state1" }
                        processActions(msg.channelId, actions)
                    }
                    msg is PayToOpenRequest -> {
                        logger.info { "received pay-to-open request" }
                        processIncomingPayment(Either.Left(msg))
                    }
                    else -> logger.warning { "received unhandled message ${Hex.encode(event.data)}" }
                }
            }
            event is WatchReceived && !_channels.containsKey(event.watch.channelId) -> {
                logger.error { "received watch event ${event.watch} for unknown channel ${event.watch.channelId}}" }
            }
            event is WatchReceived -> {
                val state = _channels[event.watch.channelId] ?: error("channel ${event.watch.channelId} not found")
                val event1 = ChannelEvent.WatchReceived(event.watch)
                val (state1, actions) = state.process(event1)
                processActions(event.watch.channelId, actions)
                _channels = _channels + (event.watch.channelId to state1)
                logger.info { "channel ${event.watch.channelId} new state $state1" }
            }
            event is ReceivePayment -> {
                logger.info { "creating invoice $event" }
                val pr = incomingPaymentHandler.createInvoice(event.paymentPreimage, event.amount, event.description)
                logger.info { "payment request ${pr.write()}" }
                listenerEventChannel.send(PaymentRequestGenerated(event, pr.write()))
                event.result.complete(pr)
            }
            event is PayToOpenResponseEvent -> {
                logger.info { "sending pay-to-open response" }
                sendToPeer(event.payToOpenResponse)
            }
            event is SendPayment -> {
                when (val result = outgoingPaymentHandler.sendPayment(event, _channels, currentTip.first)) {
                    is OutgoingPaymentHandler.Progress -> {
                        listenerEventChannel.send(PaymentProgress(result.payment, result.fees))
                        result.actions.forEach { input.send(it) }
                    }
                    is OutgoingPaymentHandler.Failure -> listenerEventChannel.send(PaymentNotSent(result.payment, result.failure))
                }
            }
            event is CheckPaymentsTimeout -> {
                val actions = incomingPaymentHandler.checkPaymentsTimeout(currentTimestampSeconds())
                actions.forEach { input.send(it) }
            }
            event is WrappedChannelEvent && event.channelId == ByteVector32.Zeroes -> {
                // this is for all channels
                _channels.forEach { (key, value) ->
                    val (state1, actions) = value.process(event.channelEvent)
                    processActions(key, actions)
                    _channels = _channels + (key to state1)
                }
            }
            event is WrappedChannelEvent -> when (val state = _channels[event.channelId]) {
                null -> logger.error { "received ${event.channelEvent} for a unknown channel ${event.channelId}" }
                else -> {
                    val (state1, actions) = state.process(event.channelEvent)
                    processActions(event.channelId, actions)
                    _channels = _channels + (event.channelId to state1)
                }
            }
        }
    }
}<|MERGE_RESOLUTION|>--- conflicted
+++ resolved
@@ -254,11 +254,7 @@
                         }
                         is OutgoingPaymentHandler.Failure -> listenerEventChannel.send(PaymentNotSent(result.payment, result.failure))
                         is OutgoingPaymentHandler.UnknownPayment -> logger.error { "unknown payment" }
-<<<<<<< HEAD
-                        null -> logger.debug { "non-final error, more partial payments are still pending: $actualChannelId->${action.error}" }
-=======
-                        null -> logger.verbose { "non-final error, more partial payments are still pending: $actualChannelId->${action.error.message}" }
->>>>>>> be4b7f55
+                        null -> logger.debug { "non-final error, more partial payments are still pending: $actualChannelId->${action.error.message}" }
                     }
                 }
                 action is ChannelAction.ProcessCmdRes.AddSettledFail -> {
@@ -270,11 +266,7 @@
                         is OutgoingPaymentHandler.Success -> listenerEventChannel.send(PaymentSent(result.payment, result.fees))
                         is OutgoingPaymentHandler.Failure -> listenerEventChannel.send(PaymentNotSent(result.payment, result.failure))
                         is OutgoingPaymentHandler.UnknownPayment -> logger.error { "unknown payment" }
-<<<<<<< HEAD
-                        null -> logger.debug { "non-final error, more partial payments are still pending: $action" }
-=======
-                        null -> logger.verbose { "non-final error, more partial payments are still pending: $actualChannelId->${action.result}" }
->>>>>>> be4b7f55
+                        null -> logger.debug { "non-final error, more partial payments are still pending: $actualChannelId->${action.result}" }
                     }
                 }
                 action is ChannelAction.ProcessCmdRes.AddSettledFulfill -> {
@@ -386,7 +378,7 @@
                         output.send(LightningMessage.encode(pong)!!)
                     }
                     msg is Pong -> {
-                        logger.verbose { "received pong" }
+                        logger.debug { "received pong" }
                     }
                     msg is Error && msg.channelId == ByteVector32.Zeroes -> {
                         logger.error { "connection error, failing all channels: ${msg.toAscii()}" }
