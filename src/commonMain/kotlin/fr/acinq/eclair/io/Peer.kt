package fr.acinq.eclair.io

import fr.acinq.bitcoin.*
import fr.acinq.eclair.*
import fr.acinq.eclair.blockchain.WatchEvent
import fr.acinq.eclair.blockchain.electrum.*
import fr.acinq.eclair.blockchain.fee.OnchainFeerates
import fr.acinq.eclair.channel.*
import fr.acinq.eclair.channel.Connected
import fr.acinq.eclair.crypto.noise.*
import fr.acinq.eclair.db.ChannelsDb
import fr.acinq.eclair.payment.*
import fr.acinq.eclair.utils.*
import fr.acinq.eclair.wire.*
import fr.acinq.eclair.wire.Ping
import fr.acinq.secp256k1.Hex
import kotlinx.coroutines.*
import kotlinx.coroutines.channels.BroadcastChannel
import kotlinx.coroutines.channels.Channel
import kotlinx.coroutines.channels.Channel.Factory.BUFFERED
import kotlinx.coroutines.channels.ConflatedBroadcastChannel
import kotlinx.coroutines.channels.consumeEach
import kotlinx.coroutines.flow.collect
import kotlinx.coroutines.flow.consumeAsFlow
import kotlinx.coroutines.flow.filter
import kotlinx.coroutines.flow.filterIsInstance

sealed class PeerEvent
data class BytesReceived(val data: ByteArray) : PeerEvent()
data class WatchReceived(val watch: WatchEvent) : PeerEvent()
data class ReceivePayment(val paymentPreimage: ByteVector32, val amount: MilliSatoshi?, val expiry: CltvExpiry, val description: String) : PeerEvent() {
    val paymentHash = Crypto.sha256(paymentPreimage).toByteVector32()
}

data class SendPayment(val paymentId: UUID, val paymentRequest: PaymentRequest, val paymentAmount: MilliSatoshi) : PeerEvent()
data class WrappedChannelEvent(val channelId: ByteVector32, val channelEvent: ChannelEvent) : PeerEvent()
<<<<<<< HEAD
data class WrappedChannelError(val channelId: ByteVector32, val error: Throwable, val trigger: ChannelEvent) : PeerEvent()
=======
>>>>>>> 3a6dfd6e
object CheckPaymentsTimeout : PeerEvent()

sealed class PeerListenerEvent
data class PaymentRequestGenerated(val receivePayment: ReceivePayment, val request: String) : PeerListenerEvent()
data class PaymentReceived(val incomingPayment: IncomingPayment) : PeerListenerEvent()
data class PaymentProgress(val payment: SendPayment, val fees: MilliSatoshi) : PeerListenerEvent()
data class PaymentSent(val payment: SendPayment, val fees: MilliSatoshi) : PeerListenerEvent()
data class PaymentNotSent(val payment: SendPayment, val reason: OutgoingPaymentHandler.FailureReason) : PeerListenerEvent()

@OptIn(ExperimentalStdlibApi::class, ExperimentalCoroutinesApi::class)
class Peer(
    val socketBuilder: TcpSocket.Builder,
    val nodeParams: NodeParams,
    val remoteNodeId: PublicKey,
    val watcher: ElectrumWatcher,
    val channelsDb: ChannelsDb,
    scope: CoroutineScope
) : CoroutineScope by scope {
    companion object {
        private const val prefix: Byte = 0x00
        private val prologue = "lightning".encodeToByteArray()
    }

    private val input = Channel<PeerEvent>(BUFFERED)
    private val output = Channel<ByteArray>(BUFFERED)

    private val logger = newEclairLogger()

    private val channelsChannel = ConflatedBroadcastChannel<Map<ByteVector32, ChannelState>>(HashMap())

    private val connectedChannel = ConflatedBroadcastChannel(Connection.CLOSED)
    private val listenerEventChannel = BroadcastChannel<PeerListenerEvent>(BUFFERED)

    // channels map, indexed by channel id
    // note that a channel starts with a temporary id then switches to its final id once the funding tx is known
    private var channels by channelsChannel
    private var connected by connectedChannel

    // pending incoming payments, indexed by payment hash
    private val pendingIncomingPayments: HashMap<ByteVector32, IncomingPayment> = HashMap()

    // encapsulates logic for validating incoming payments
    private val incomingPaymentHandler = IncomingPaymentHandler(nodeParams)

    // encapsulates logic for sending payments
    private val outgoingPaymentHandler = OutgoingPaymentHandler(nodeParams)

    private val features = Features(
        setOf(
            ActivatedFeature(Feature.OptionDataLossProtect, FeatureSupport.Optional),
            ActivatedFeature(Feature.VariableLengthOnion, FeatureSupport.Optional),
            ActivatedFeature(Feature.PaymentSecret, FeatureSupport.Optional),
        )
    )
    private val ourInit = Init(features.toByteArray().toByteVector())
    private var theirInit: Init? = null
    private var currentTip: Pair<Int, BlockHeader> = Pair(0, Block.RegtestGenesisBlock.header)
    private var onchainFeerates = OnchainFeerates(750, 750, 750, 750, 750)

    init {
        val electrumConnectedChannel = watcher.client.openConnectedSubscription()
        val electrumNotificationsChannel = watcher.client.openNotificationsSubscription()
        launch {
            electrumNotificationsChannel.consumeAsFlow().filterIsInstance<HeaderSubscriptionResponse>()
                .collect { msg ->
                    currentTip = msg.height to msg.header
                    send(WrappedChannelEvent(ByteVector32.Zeroes, NewBlock(msg.height, msg.header)))
                }
        }
        launch {
            electrumConnectedChannel.consumeAsFlow().filter { it == Connection.ESTABLISHED }.collect {
                watcher.client.sendMessage(AskForHeaderSubscriptionUpdate)
            }
        }
        launch {
            val sub = watcher.openNotificationsSubscription()
            sub.consumeEach {
                logger.info { "notification: $it" }
                input.send(WrappedChannelEvent(it.channelId, fr.acinq.eclair.channel.WatchReceived(it)))
            }
        }
        launch {
            // we don't restore closed channels
            channelsDb.listLocalChannels().filterNot { it is Closed }.forEach {
                logger.info { "restoring $it" }
                val state = WaitForInit(StaticParams(nodeParams, remoteNodeId), currentTip, onchainFeerates)
                val (state1, actions) = state.process(Restore(it as ChannelState))
                send(actions)
                channels = channels + (it.channelId to state1)
            }
            logger.info { "restored channels: $channels" }
        }

        launch { run() }

        watcher.client.sendMessage(AskForStatusUpdate)
    }

    fun connect(address: String, port: Int) {
        launch {
            logger.info { "connecting to {$remoteNodeId}@{$address}" }
            connected = Connection.ESTABLISHING
            val socket = try {
                socketBuilder.connect(address, port)
            } catch (ex: TcpSocket.IOException) {
                logger.warning { ex.message }
                connected = Connection.CLOSED
                return@launch
            }
            val priv = nodeParams.keyManager.nodeKey.privateKey
            val pub = priv.publicKey()
            val keyPair = Pair(pub.value.toByteArray(), priv.value.toByteArray())
            val (enc, dec, ck) = try {
                handshake(
                    keyPair,
                    remoteNodeId.value.toByteArray(),
                    { s -> socket.receiveFully(s) },
                    { b -> socket.send(b) })
            } catch (ex: TcpSocket.IOException) {
                logger.warning { ex.message }
                connected = Connection.CLOSED
                return@launch
            }
            val session = LightningSession(enc, dec, ck)

            suspend fun receive(): ByteArray {
                return session.receive { size -> socket.receiveFully(size) }
            }

            suspend fun send(message: ByteArray) {
                try {
                    session.send(message) { data, flush -> socket.send(data, flush) }
                } catch (ex: TcpSocket.IOException) {
                    logger.warning { ex.message }
                }
            }
            logger.info { "sending init ${LightningMessage.encode(ourInit)!!}" }
            send(LightningMessage.encode(ourInit)!!)

            suspend fun doPing() {
                val ping = Hex.decode("0012000a0004deadbeef")
                while (isActive) {
                    delay(30000)
                    send(ping)
                }
            }

            suspend fun checkPaymentsTimeout() {
                while (isActive) {
                    delay(timeMillis = 30_000)
                    input.send(CheckPaymentsTimeout)
                }
            }

            suspend fun listen() {
                try {
                    while (isActive) {
                        val received = receive()
                        input.send(BytesReceived(received))
                    }
                } catch (ex: TcpSocket.IOException) {
                    logger.warning { ex.message }
                } finally {
                    connected = Connection.CLOSED
                }
            }

            suspend fun respond() {
                for (msg in output) {
                    send(msg)
                }
            }

            coroutineScope {
                launch { doPing() }
                launch { checkPaymentsTimeout() }
                launch { respond() }

                listen()
                cancel()
            }
        }
    }

    suspend fun send(event: PeerEvent) {
        input.send(event)
    }

    fun openChannelsSubscription() = channelsChannel.openSubscription()
    fun openConnectedSubscription() = connectedChannel.openSubscription()
    fun openListenerEventSubscription() = listenerEventChannel.openSubscription()

    private suspend fun send(actions: List<ChannelAction>) {
        actions.forEach { action ->
            when {
                action is SendMessage && connected == Connection.ESTABLISHED -> {
                    val encoded = LightningMessage.encode(action.message)
                    encoded?.let { bin ->
                        logger.info { "sending ${action.message} encoded as ${Hex.encode(bin)}" }
                        output.send(bin)
                    }
                }
                action is SendWatch -> watcher.watch(action.watch)
                action is PublishTx -> watcher.publish(action.tx)
                else -> Unit
            }
        }
    }

    /**
     * sometimes channel actions include "self" command (such as CMD_SIGN)
     */
    private suspend fun sendToSelf(channelId: ByteVector32, actions: List<ChannelAction>, trigger: ChannelEvent) {
        actions.forEach {
            when (it) {
                is ProcessCommand -> {
                    input.send(WrappedChannelEvent(channelId, ExecuteCommand(it.command)))
                }
                is ProcessLocalFailure -> {
                    input.send(WrappedChannelError(channelId, it.error, trigger))
                }
                else -> Unit
            }
        }
    }

    private suspend fun store(actions: List<ChannelAction>) {
        val actions1 = actions.filterIsInstance<StoreState>()
        if (actions1.isEmpty()) return
        val state = actions1.last().data
        logger.info { "storing $state" }
        when (state) {
            is HasCommitments -> channelsDb.addOrUpdateChannel(state as HasCommitments)
            else -> logger.warning { "cannot store state $state" }
        }
    }

    private suspend fun handshake(
        ourKeys: Pair<ByteArray, ByteArray>,
        theirPubkey: ByteArray,
        r: suspend (Int) -> ByteArray,
        w: suspend (ByteArray) -> Unit
    ): Triple<CipherState, CipherState, ByteArray> {

        /**
         * See BOLT #8: during the handshake phase we are expecting 3 messages of 50, 50 and 66 bytes (including the prefix)
         *
         * @param reader handshake state reader
         * @return the size of the message the reader is expecting
         */
        fun expectedLength(reader: HandshakeStateReader): Int = when (reader.messages.size) {
            3, 2 -> 50
            1 -> 66
            else -> throw RuntimeException("invalid state")
        }

        val writer = makeWriter(ourKeys, theirPubkey)
        val (state1, message, _) = writer.write(ByteArray(0))
        w(byteArrayOf(prefix) + message)

        val payload = r(expectedLength(state1))
        require(payload[0] == prefix)

        val (writer1, _, _) = state1.read(payload.drop(1).toByteArray())
        val (_, message1, foo) = writer1.write(ByteArray(0))
        val (enc, dec, ck) = foo!!
        w(byteArrayOf(prefix) + message1)
        return Triple(enc, dec, ck)
    }

    private fun makeWriter(localStatic: Pair<ByteArray, ByteArray>, remoteStatic: ByteArray) = HandshakeState.initializeWriter(
        handshakePatternXK, prologue,
        localStatic, Pair(ByteArray(0), ByteArray(0)), remoteStatic, ByteArray(0),
        Secp256k1DHFunctions, Chacha20Poly1305CipherFunctions, SHA256HashFunctions
    )

    private fun makeReader(localStatic: Pair<ByteArray, ByteArray>) = HandshakeState.initializeReader(
        handshakePatternXK, prologue,
        localStatic, Pair(ByteArray(0), ByteArray(0)), ByteArray(0), ByteArray(0),
        Secp256k1DHFunctions, Chacha20Poly1305CipherFunctions, SHA256HashFunctions
    )

    private suspend fun run() {
        logger.info { "peer is active" }
        for (event in input) {
            processEvent(event)
        }
    }

    private suspend fun processEvent(event: PeerEvent) {

        when {
            event is BytesReceived -> {
                val msg = LightningMessage.decode(event.data)
                logger.info { "received $msg" }
                when {
                    msg is Init -> {
                        logger.info { "received $msg" }
                        theirInit = msg
                        connected = Connection.ESTABLISHED
                        logger.info { "before channels: $channels" }
                        channels = channels.mapValues { entry ->
                            val (state1, actions) = entry.value.process(Connected(ourInit, theirInit!!))
                            send(actions)
                            state1
                        }
                        logger.info { "after channels: $channels" }
                    }
                    msg is Ping -> {
                        logger.info { "received $msg" }
                        val pong = Pong(ByteVector(ByteArray(msg.pongLength)))
                        output.send(LightningMessage.encode(pong)!!)
                    }
                    msg is Pong -> {
                        logger.info { "received $msg" }
                    }
                    msg is Error && msg.channelId == ByteVector32.Zeroes -> {
                        logger.error { "connection error, failing all channels: ${msg.toAscii()}" }
                    }
                    msg is OpenChannel -> {
                        val fundingKeyPath = KeyPath("/1/2/3")
                        val fundingPubkey = nodeParams.keyManager.fundingPublicKey(fundingKeyPath)
                        val defaultFinalScriptPubKey = nodeParams.keyManager.closingPubkeyScript(fundingPubkey.publicKey).toByteVector()
                        val localParams = LocalParams(
                            nodeParams.nodeId,
                            fundingKeyPath,
                            nodeParams.dustLimit,
                            nodeParams.maxHtlcValueInFlightMsat,
                            Satoshi(600),
                            nodeParams.htlcMinimum,
                            nodeParams.toRemoteDelayBlocks,
                            nodeParams.maxAcceptedHtlcs,
                            false,
                            defaultFinalScriptPubKey,
                            PrivateKey(ByteVector32("0101010101010101010101010101010101010101010101010101010101010101")).publicKey(),
                            Features(
                                setOf(
                                    ActivatedFeature(Feature.OptionDataLossProtect, FeatureSupport.Mandatory),
                                    ActivatedFeature(Feature.VariableLengthOnion, FeatureSupport.Optional),
                                    ActivatedFeature(Feature.StaticRemoteKey, FeatureSupport.Optional),
                                    ActivatedFeature(Feature.PaymentSecret, FeatureSupport.Optional),
                                    ActivatedFeature(Feature.BasicMultiPartPayment, FeatureSupport.Optional),
                                    ActivatedFeature(Feature.Wumbo, FeatureSupport.Optional),
                                    ActivatedFeature(Feature.TrampolinePayment, FeatureSupport.Optional),
                                )
                            )
                        )
                        val state = WaitForInit(
                            StaticParams(nodeParams, remoteNodeId),
                            currentTip,
                            onchainFeerates
                        )
                        val (state1, actions1) = state.process(
                            InitFundee(
                                msg.temporaryChannelId,
                                localParams,
                                theirInit!!
                            )
                        )
                        val (state2, actions2) = state1.process(MessageReceived(msg))
                        send(actions1 + actions2)
                        channels = channels + (msg.temporaryChannelId to state2)
                        logger.info { "new state for ${msg.temporaryChannelId}: $state2" }
                    }
                    msg is ChannelReestablish && !channels.containsKey(msg.channelId) -> {
                        if (msg.channelData.isEmpty()) {
                            send(listOf(SendMessage(Error(msg.channelId, "unknown channel"))))
                        } else {
                            when (val decrypted = runTrying { Helpers.decrypt(nodeParams.nodePrivateKey, msg.channelData) }) {
                                is Try.Success -> {
                                    logger.warning { "restoring channelId=${msg.channelId} from peer backup" }
                                    val backup = decrypted.result
<<<<<<< HEAD
                                    val state = WaitForInit(StaticParams(nodeParams, remoteNodeId), currentTip)
                                    val event1 = Restore(backup as ChannelState)
                                    val (state1, actions1) = state.process(event1)
=======
                                    val state = WaitForInit(StaticParams(nodeParams, remoteNodeId), currentTip, onchainFeerates)
                                    val (state1, actions1) = state.process(Restore(backup as ChannelState))
>>>>>>> 3a6dfd6e
                                    send(actions1)
                                    store(actions1)
                                    sendToSelf(msg.channelId, actions1, event1)

                                    val event2 = Connected(ourInit, theirInit!!)
                                    val (state2, actions2) = state1.process(event2)
                                    send(actions2)
                                    store(actions2)
                                    sendToSelf(msg.channelId, actions2, event2)

                                    val event3 = MessageReceived(msg)
                                    val (state3, actions3) = state2.process(event3)
                                    send(actions3)
                                    store(actions3)
                                    sendToSelf(msg.channelId, actions3, event3)
                                    channels = channels + (msg.channelId to state3)
                                }
                                is Try.Failure -> {
                                    logger.error(decrypted.error) { "failed to restore channelId=${msg.channelId}" }
                                }
                            }
                        }
                    }
                    msg is HasTemporaryChannelId && !channels.containsKey(msg.temporaryChannelId) -> {
                        logger.error { "received $msg for unknown temporary channel ${msg.temporaryChannelId}" }
                        send(listOf(SendMessage(Error(msg.temporaryChannelId, "unknown channel"))))
                    }
                    msg is HasTemporaryChannelId -> {
                        logger.info { "received $msg for temporary channel ${msg.temporaryChannelId}" }
                        val state = channels[msg.temporaryChannelId]!!
                        val event1 = MessageReceived(msg)
                        val (state1, actions) = state.process(event1)
                        channels = channels + (msg.temporaryChannelId to state1)
                        logger.info { "channel ${msg.temporaryChannelId} new state $state1" }
                        send(actions)
                        store(actions)
                        sendToSelf(msg.temporaryChannelId, actions, event1)
                        actions.filterIsInstance<ChannelIdSwitch>().forEach {
                            logger.info { "id switch from ${it.oldChannelId} to ${it.newChannelId}" }
                            channels = channels - it.oldChannelId + (it.newChannelId to state1)
                        }
                    }
                    msg is HasChannelId && !channels.containsKey(msg.channelId) -> {
                        logger.error { "received $msg for unknown channel ${msg.channelId}" }
                        send(listOf(SendMessage(Error(msg.channelId, "unknown channel"))))
                    }
                    msg is HasChannelId -> {
                        logger.info { "received $msg for channel ${msg.channelId}" }
                        val state = channels[msg.channelId]!!
                        val event1 = MessageReceived(msg)
                        val (state1, actions) = state.process(event1)
                        channels = channels + (msg.channelId to state1)
                        logger.info { "channel ${msg.channelId} new state $state1" }
                        send(actions)
                        store(actions)
                        sendToSelf(msg.channelId, actions, event1)
                        actions.forEach {
                            when {
                                it is ProcessAdd -> {
                                    val htlc = it.add
                                    val incomingPayment = pendingIncomingPayments[htlc.paymentHash]

                                    val result = incomingPaymentHandler.processAdd(htlc, incomingPayment, state1.currentBlockHeight)

                                    if (result.status == IncomingPaymentHandler.Status.ACCEPTED || result.status == IncomingPaymentHandler.Status.REJECTED) {
                                        pendingIncomingPayments.remove(htlc.paymentHash)
                                    }
                                    if (result.status == IncomingPaymentHandler.Status.ACCEPTED) {
                                        listenerEventChannel.send(PaymentReceived(incomingPayment!!))
                                    }
                                    for (action in result.actions) {
                                        input.send(action)
                                    }
                                }
                                it is ProcessRemoteFailure -> {
                                    val result = outgoingPaymentHandler.processRemoteFailure(it, channels, currentTip.first)
                                    when (result) {
                                        is OutgoingPaymentHandler.ProcessFailureResult.Progress -> {
                                            listenerEventChannel.send(PaymentProgress(result.payment, result.trampolineFees))
                                            for (action in result.actions) {
                                                input.send(action)
                                            }
                                        }
                                        is OutgoingPaymentHandler.ProcessFailureResult.Failure -> {
                                            listenerEventChannel.send(PaymentNotSent(result.payment, result.reason))
                                        }
                                        is OutgoingPaymentHandler.ProcessFailureResult.UnknownPaymentFailure -> {
                                            logger.error { "UnknownPaymentFailure" }
                                        }
                                    }
                                }
                                it is ProcessFulfill -> {
                                    val result = outgoingPaymentHandler.processFulfill(it)
                                    when (result) {
                                        is OutgoingPaymentHandler.ProcessFulfillResult.Success -> {
                                            listenerEventChannel.send(PaymentSent(result.payment, result.trampolineFees))
                                        }
                                        is OutgoingPaymentHandler.ProcessFulfillResult.Failure -> {
                                            listenerEventChannel.send(PaymentNotSent(result.payment, result.reason))
                                        }
                                        is OutgoingPaymentHandler.ProcessFulfillResult.UnknownPaymentFailure -> {
                                            logger.error { "UnknownPaymentFailure" }
                                        }
                                    }
                                }
                            }
                        }
                    }
                    else -> logger.warning { "received unhandled message ${Hex.encode(event.data)}" }
                }
            } // event is ByteReceived
            event is WatchReceived && !channels.containsKey(event.watch.channelId) -> {
                logger.error { "received watch event ${event.watch} for unknown channel ${event.watch.channelId}}" }
            }
            event is WatchReceived -> {
                val state = channels[event.watch.channelId]!!
                val event1 = fr.acinq.eclair.channel.WatchReceived(event.watch)
                val (state1, actions) = state.process(event1)
                send(actions)
                store(actions)
                sendToSelf(event.watch.channelId, actions, event1)
                channels = channels + (event.watch.channelId to state1)
                logger.info { "channel ${event.watch.channelId} new state $state1" }
            } // event is WatchReceived
            //
            // receive payments
            //
            event is ReceivePayment -> {
                logger.info { "expecting to receive $event for payment hash ${event.paymentHash}" }
                val invoiceFeatures = mutableSetOf(ActivatedFeature(Feature.VariableLengthOnion, FeatureSupport.Optional), ActivatedFeature(Feature.PaymentSecret, FeatureSupport.Mandatory))
                if (nodeParams.features.hasFeature(Feature.BasicMultiPartPayment)) {
                    invoiceFeatures.add(ActivatedFeature(Feature.BasicMultiPartPayment, FeatureSupport.Optional))
                }
                val pr = PaymentRequest.create(nodeParams.chainHash, event.amount, event.paymentHash, nodeParams.nodePrivateKey, event.description, PaymentRequest.DEFAULT_MIN_FINAL_EXPIRY_DELTA, Features(invoiceFeatures))
                logger.info { "payment request ${pr.write()}" }
                pendingIncomingPayments[event.paymentHash] = IncomingPayment(pr, event.paymentPreimage)
                listenerEventChannel.send(PaymentRequestGenerated(event, pr.write()))
            }
            //
            // send payments
            //
            event is SendPayment -> {
                val result = outgoingPaymentHandler.sendPayment(event, channels, currentTip.first)
                when (result) {
                    is OutgoingPaymentHandler.SendPaymentResult.Progress -> {
                        listenerEventChannel.send(PaymentProgress(result.payment, result.trampolineFees))
                        for (action in result.actions) {
                            input.send(action)
                        }
                    }
                    is OutgoingPaymentHandler.SendPaymentResult.Failure -> {
                        listenerEventChannel.send(PaymentNotSent(result.payment, result.reason))
                    }
                }
            }
            event is WrappedChannelEvent && event.channelId == ByteVector32.Zeroes -> {
                // this is for all channels
                channels.forEach { (key, value) ->
                    val (state1, actions) = value.process(event.channelEvent)
                    send(actions)
                    store(actions)
                    sendToSelf(key, actions, event.channelEvent)
                    channels = channels + (key to state1)
                }
            }
            event is WrappedChannelEvent && !channels.containsKey(event.channelId) -> {
                logger.error { "received ${event.channelEvent} for a unknown channel ${event.channelId}" }
            }
            event is WrappedChannelEvent -> {
                val state = channels[event.channelId]!!
                val (state1, actions) = state.process(event.channelEvent)
                channels = channels + (event.channelId to state1)
                send(actions)
                store(actions)
                sendToSelf(event.channelId, actions, event.channelEvent)
            }
            event is WrappedChannelError -> {
                val result = outgoingPaymentHandler.processLocalFailure(event, channels, currentTip.first)
                when (result) {
                    is OutgoingPaymentHandler.ProcessFailureResult.Progress -> {
                        listenerEventChannel.send(PaymentProgress(result.payment, result.trampolineFees))
                        for (action in result.actions) {
                            input.send(action)
                        }
                    }
                    is OutgoingPaymentHandler.ProcessFailureResult.Failure -> {
                        listenerEventChannel.send(PaymentNotSent(result.payment, result.reason))
                    }
                    is OutgoingPaymentHandler.ProcessFailureResult.UnknownPaymentFailure -> {
                        logger.error { "UnknownPaymentFailure" }
                    }
                    null -> {
                        // error that didn't affect an outgoing payment
                    }
                }
            }
            event is CheckPaymentsTimeout -> {
                val actions = incomingPaymentHandler.checkPaymentsTimeout(currentTimestampSeconds())
                actions.forEach { input.send(it) }
            }
        }
    }
}<|MERGE_RESOLUTION|>--- conflicted
+++ resolved
@@ -34,10 +34,7 @@
 
 data class SendPayment(val paymentId: UUID, val paymentRequest: PaymentRequest, val paymentAmount: MilliSatoshi) : PeerEvent()
 data class WrappedChannelEvent(val channelId: ByteVector32, val channelEvent: ChannelEvent) : PeerEvent()
-<<<<<<< HEAD
 data class WrappedChannelError(val channelId: ByteVector32, val error: Throwable, val trigger: ChannelEvent) : PeerEvent()
-=======
->>>>>>> 3a6dfd6e
 object CheckPaymentsTimeout : PeerEvent()
 
 sealed class PeerListenerEvent
@@ -410,14 +407,9 @@
                                 is Try.Success -> {
                                     logger.warning { "restoring channelId=${msg.channelId} from peer backup" }
                                     val backup = decrypted.result
-<<<<<<< HEAD
-                                    val state = WaitForInit(StaticParams(nodeParams, remoteNodeId), currentTip)
+                                    val state = WaitForInit(StaticParams(nodeParams, remoteNodeId), currentTip, onchainFeerates)
                                     val event1 = Restore(backup as ChannelState)
                                     val (state1, actions1) = state.process(event1)
-=======
-                                    val state = WaitForInit(StaticParams(nodeParams, remoteNodeId), currentTip, onchainFeerates)
-                                    val (state1, actions1) = state.process(Restore(backup as ChannelState))
->>>>>>> 3a6dfd6e
                                     send(actions1)
                                     store(actions1)
                                     sendToSelf(msg.channelId, actions1, event1)
