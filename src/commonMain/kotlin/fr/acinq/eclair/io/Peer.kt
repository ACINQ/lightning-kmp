--- conflicted
+++ resolved
@@ -148,28 +148,15 @@
             var previousState = connectionState.value
             var delay = 0.5
             connectionState.filter { it != previousState }.collect {
-<<<<<<< HEAD
                 logger.info { "New connection state: $it" }
-                when(it) {
-=======
                 when (it) {
->>>>>>> 0e4dbb1c
                     Connection.CLOSED -> {
                         if (previousState == Connection.ESTABLISHED) send(Disconnected)
                         delay(delay.seconds); delay = min((delay * 2), 30.0)
                         connect()
                     }
-<<<<<<< HEAD
                     Connection.ESTABLISHED -> delay = 0.5
-                    else -> {}
-=======
-                    Connection.ESTABLISHED -> {
-                        logger.info { "connected to {$remoteNodeId}@{${nodeParams.trampolineNode.host}}" }
-                        send(Connected)
-                        delay = 0.5
-                    }
                     else -> Unit
->>>>>>> 0e4dbb1c
                 }
 
                 previousState = it
